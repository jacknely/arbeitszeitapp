<<<<<<< HEAD
from arbeitszeit.datetime_service import DatetimeService
from arbeitszeit.use_cases import seek_approval
from tests.data_generators import PlanGenerator, PlanRenewalGenerator
=======
from arbeitszeit.use_cases import SeekApproval
from tests.data_generators import PlanGenerator
>>>>>>> 05560e85
from tests.datetime_service import TestDatetimeService
from tests.dependency_injection import injection_test


@injection_test
def test_that_any_plan_will_be_approved(
    plan_generator: PlanGenerator,
    seek_approval: SeekApproval,
):
    new_plan = plan_generator.create_plan()
    original_plan = plan_generator.create_plan(
        plan_creation_date=TestDatetimeService().now_minus_one_day()
    )
    seek_approval(new_plan, original_plan)
    assert new_plan.approved


@injection_test
def test_that_any_plan_will_be_approved_and_original_plan_renewed(
    plan_generator: PlanGenerator,
    seek_approval: SeekApproval,
):
<<<<<<< HEAD
    plan = plan_generator.create_plan()
    seek_approval(datetime_service, plan, None)
    assert plan.approved
=======
    new_plan = plan_generator.create_plan()
    original_plan = plan_generator.create_plan(
        plan_creation_date=TestDatetimeService().now_minus_one_day()
    )
    seek_approval(new_plan, original_plan)
    assert new_plan.approved
    assert original_plan.renewed
>>>>>>> 05560e85


@injection_test
def test_that_true_is_returned(
    plan_generator: PlanGenerator,
<<<<<<< HEAD
    plan_renewal_generator: PlanRenewalGenerator,
=======
    seek_approval: SeekApproval,
>>>>>>> 05560e85
):
    new_plan = plan_generator.create_plan()
    original_plan = plan_generator.create_plan(
        plan_creation_date=TestDatetimeService().now_minus_one_day()
    )
<<<<<<< HEAD
    plan_renewal = plan_renewal_generator.create_plan_renewal(original_plan, False)
    seek_approval(datetime_service, plan, plan_renewal)
    assert plan.approved
    assert plan_renewal.original_plan.renewed
=======
    is_approval = seek_approval(new_plan, original_plan)
    assert is_approval is True
>>>>>>> 05560e85


@injection_test
def test_that_approval_date_has_correct_day_of_month(
    plan_generator: PlanGenerator,
<<<<<<< HEAD
    plan_renewal_generator: PlanRenewalGenerator,
=======
    seek_approval: SeekApproval,
>>>>>>> 05560e85
):
    new_plan = plan_generator.create_plan()
    original_plan = plan_generator.create_plan(
        plan_creation_date=TestDatetimeService().now_minus_one_day()
    )
<<<<<<< HEAD
    plan_renewal = plan_renewal_generator.create_plan_renewal(original_plan, True)
    seek_approval(datetime_service, plan, plan_renewal)
    assert plan.approved
    assert plan_renewal.original_plan.renewed
=======
    seek_approval(new_plan, original_plan)
    expected_day_of_month = TestDatetimeService().now().strftime("%d")
    day_of_month = new_plan.approval_date.strftime("%d")
    assert expected_day_of_month == day_of_month
>>>>>>> 05560e85
<|MERGE_RESOLUTION|>--- conflicted
+++ resolved
@@ -1,11 +1,5 @@
-<<<<<<< HEAD
-from arbeitszeit.datetime_service import DatetimeService
-from arbeitszeit.use_cases import seek_approval
-from tests.data_generators import PlanGenerator, PlanRenewalGenerator
-=======
 from arbeitszeit.use_cases import SeekApproval
 from tests.data_generators import PlanGenerator
->>>>>>> 05560e85
 from tests.datetime_service import TestDatetimeService
 from tests.dependency_injection import injection_test
 
@@ -28,11 +22,6 @@
     plan_generator: PlanGenerator,
     seek_approval: SeekApproval,
 ):
-<<<<<<< HEAD
-    plan = plan_generator.create_plan()
-    seek_approval(datetime_service, plan, None)
-    assert plan.approved
-=======
     new_plan = plan_generator.create_plan()
     original_plan = plan_generator.create_plan(
         plan_creation_date=TestDatetimeService().now_minus_one_day()
@@ -40,54 +29,32 @@
     seek_approval(new_plan, original_plan)
     assert new_plan.approved
     assert original_plan.renewed
->>>>>>> 05560e85
 
 
 @injection_test
 def test_that_true_is_returned(
     plan_generator: PlanGenerator,
-<<<<<<< HEAD
-    plan_renewal_generator: PlanRenewalGenerator,
-=======
     seek_approval: SeekApproval,
->>>>>>> 05560e85
 ):
     new_plan = plan_generator.create_plan()
     original_plan = plan_generator.create_plan(
         plan_creation_date=TestDatetimeService().now_minus_one_day()
     )
-<<<<<<< HEAD
-    plan_renewal = plan_renewal_generator.create_plan_renewal(original_plan, False)
-    seek_approval(datetime_service, plan, plan_renewal)
-    assert plan.approved
-    assert plan_renewal.original_plan.renewed
-=======
     is_approval = seek_approval(new_plan, original_plan)
     assert is_approval is True
->>>>>>> 05560e85
 
 
 @injection_test
 def test_that_approval_date_has_correct_day_of_month(
     plan_generator: PlanGenerator,
-<<<<<<< HEAD
-    plan_renewal_generator: PlanRenewalGenerator,
-=======
     seek_approval: SeekApproval,
->>>>>>> 05560e85
 ):
     new_plan = plan_generator.create_plan()
     original_plan = plan_generator.create_plan(
         plan_creation_date=TestDatetimeService().now_minus_one_day()
     )
-<<<<<<< HEAD
-    plan_renewal = plan_renewal_generator.create_plan_renewal(original_plan, True)
-    seek_approval(datetime_service, plan, plan_renewal)
-    assert plan.approved
-    assert plan_renewal.original_plan.renewed
-=======
     seek_approval(new_plan, original_plan)
     expected_day_of_month = TestDatetimeService().now().strftime("%d")
+    assert new_plan.approval_date
     day_of_month = new_plan.approval_date.strftime("%d")
-    assert expected_day_of_month == day_of_month
->>>>>>> 05560e85
+    assert expected_day_of_month == day_of_month