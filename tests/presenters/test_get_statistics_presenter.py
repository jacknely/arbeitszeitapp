--- conflicted
+++ resolved
@@ -4,8 +4,6 @@
 
 from arbeitszeit.use_cases.get_statistics import StatisticsResponse
 from arbeitszeit_web.get_statistics import GetStatisticsPresenter
-from tests.plotter import FakePlotter
-from tests.presenters.test_colors import TestColors
 
 from ..translator import FakeTranslator
 from .dependency_injection import get_dependency_injector
@@ -27,18 +25,9 @@
 
 class GetStatisticsPresenterTests(TestCase):
     def setUp(self) -> None:
-<<<<<<< HEAD
-        self.translator = FakeTranslator()
-        self.plotter = FakePlotter()
-        self.colors = TestColors()
-        self.presenter = GetStatisticsPresenter(
-            trans=self.translator, plotter=self.plotter, colors=self.colors
-        )
-=======
         self.injector = get_dependency_injector()
         self.translator = self.injector.get(FakeTranslator)
         self.presenter = self.injector.get(GetStatisticsPresenter)
->>>>>>> d24d4917
 
     def test_planned_resources_hours_are_truncated_at_2_digits_after_comma(self):
         response = replace(
