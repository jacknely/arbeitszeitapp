from decimal import Decimal
from uuid import UUID


class ListMessageUrlIndexTestImpl:
    def get_list_messages_url(self) -> str:
        return "list messages"


class PlanSummaryUrlIndexTestImpl:
    def get_plan_summary_url(self, plan_id: UUID) -> str:
        return f"fake_plan_url:{plan_id}"


class CoopSummaryUrlIndexTestImpl:
    def get_coop_summary_url(self, coop_id: UUID) -> str:
        return f"fake_coop_url:{coop_id}"


class EndCoopUrlIndexTestImpl:
    def get_end_coop_url(self, plan_id: UUID, cooperation_id: UUID) -> str:
        return f"fake_end_coop_url:{plan_id}, {cooperation_id}"


class TogglePlanAvailabilityUrlIndex:
    def get_toggle_availability_url(self, plan_id: UUID) -> str:
        return f"fake_toggle_url:{plan_id}"


class CompanySummaryUrlIndex:
    def get_company_summary_url(self, company_id: UUID) -> str:
        return f"fake_company_url:{company_id}"


class MessageUrlIndex:
    def get_message_url(self, message_id: UUID) -> str:
        return f"url:{message_id}"


class AnswerCompanyWorkInviteUrlIndexImpl:
    def get_answer_company_work_invite_url(self, invite_id: UUID) -> str:
        return f"{invite_id} url"


class RenewPlanUrlIndex:
    def get_renew_plan_url(self, plan_id: UUID) -> str:
        return f"fake_renew_url:{plan_id}"


class HidePlanUrlIndex:
    def get_hide_plan_url(self, plan_id: UUID) -> str:
        return f"fake_hide_plan_url:{plan_id}"


class InviteUrlIndexImpl:
    def get_invite_url(self, invite_id: UUID) -> str:
        return f"invite url for {invite_id}"


class ConfirmationUrlIndexImpl:
    def get_confirmation_url(self, token: str) -> str:
        return f"{token} url"


<<<<<<< HEAD
class AccountantInvitationUrlIndexImpl:
    def get_accountant_invitation_url(self, token: str) -> str:
        return f"accountant invitation {token} url"
=======
class PlotsUrlIndexImpl:
    def get_global_barplot_for_certificates_url(
        self, certificates_count: Decimal, available_product: Decimal
    ) -> str:
        return f"barplot url with {certificates_count} and {available_product}"

    def get_global_barplot_for_means_of_production_url(
        self, planned_means: Decimal, planned_resources: Decimal, planned_work: Decimal
    ) -> str:
        return (
            f"barplot url with {planned_means}, {planned_resources} and {planned_work}"
        )

    def get_global_barplot_for_plans_url(
        self, productive_plans: int, public_plans: int
    ) -> str:
        return f"barplot url with {productive_plans} and {public_plans}"

    def get_line_plot_of_company_prd_account(self, company_id: UUID) -> str:
        return f"line plot for {company_id}"
>>>>>>> 20e568f8
<|MERGE_RESOLUTION|>--- conflicted
+++ resolved
@@ -62,11 +62,11 @@
         return f"{token} url"
 
 
-<<<<<<< HEAD
 class AccountantInvitationUrlIndexImpl:
     def get_accountant_invitation_url(self, token: str) -> str:
         return f"accountant invitation {token} url"
-=======
+
+
 class PlotsUrlIndexImpl:
     def get_global_barplot_for_certificates_url(
         self, certificates_count: Decimal, available_product: Decimal
@@ -86,5 +86,4 @@
         return f"barplot url with {productive_plans} and {public_plans}"
 
     def get_line_plot_of_company_prd_account(self, company_id: UUID) -> str:
-        return f"line plot for {company_id}"
->>>>>>> 20e568f8
+        return f"line plot for {company_id}"