from dataclasses import replace
from decimal import Decimal
<<<<<<< HEAD
=======
from typing import Dict
>>>>>>> ab83b557
from unittest import TestCase
from uuid import uuid4

from arbeitszeit.use_cases.get_plan_summary import PlanSummaryResponse
from arbeitszeit_web.get_plan_summary import GetPlanSummaryPresenter

TESTING_RESPONSE_MODEL = PlanSummaryResponse(
    plan_id=uuid4(),
    is_active=True,
    planner_id=uuid4(),
    product_name="test product name",
    description="test description",
    timeframe=7,
    production_unit="Piece",
    amount=100,
    means_cost=Decimal(1),
    resources_cost=Decimal(2),
    labour_cost=Decimal(3),
    is_public_service=False,
    price_per_unit=Decimal(0.06),
)


class GetPlanSummaryPresenterTests(TestCase):
    def setUp(self) -> None:
        self.presenter = GetPlanSummaryPresenter()

    def test_plan_id_is_displayed_correctly_as_tuple_of_strings(self):
        view_model = self.presenter.present(TESTING_RESPONSE_MODEL)
        self.assertTupleEqual(
            view_model.plan_id, ("Plan-ID", str(TESTING_RESPONSE_MODEL.plan_id))
        )

    def test_active_status_is_displayed_correctly_as_tuple_of_strings(self):
        view_model = self.presenter.present(TESTING_RESPONSE_MODEL)
        self.assertTupleEqual(view_model.is_active, ("Status", "Aktiv"))

    def test_inactive_status_is_displayed_correctly_as_tuple_of_strings(self):
        response = replace(
            TESTING_RESPONSE_MODEL,
            is_active=False,
        )
        view_model = self.presenter.present(response)
        self.assertTupleEqual(view_model.is_active, ("Status", "Inaktiv"))

    def test_planner_id_is_displayed_correctly_as_tuple_of_strings(self):
        expected_planner_id = uuid4()
        response = replace(
            TESTING_RESPONSE_MODEL,
            planner_id=expected_planner_id,
        )
        view_model = self.presenter.present(response)
        self.assertTupleEqual(
            view_model.planner_id, ("Planender Betrieb", str(expected_planner_id))
        )

    def test_product_name_is_displayed_correctly_as_tuple_of_strings(self):
        view_model = self.presenter.present(TESTING_RESPONSE_MODEL)
        self.assertTupleEqual(
            view_model.product_name,
            ("Name des Produkts", TESTING_RESPONSE_MODEL.product_name),
        )

    def test_description_is_displayed_correctly_as_tuple_of_strings(self):
        view_model = self.presenter.present(TESTING_RESPONSE_MODEL)
        self.assertTupleEqual(
            view_model.description,
            ("Beschreibung des Produkts", TESTING_RESPONSE_MODEL.description),
        )

    def test_timeframe_is_displayed_correctly_as_tuple_of_strings(self):
        view_model = self.presenter.present(TESTING_RESPONSE_MODEL)
        self.assertTupleEqual(
            view_model.timeframe,
            ("Planungszeitraum (Tage)", str(TESTING_RESPONSE_MODEL.timeframe)),
        )

    def test_production_unit_is_displayed_correctly_as_tuple_of_strings(self):
        view_model = self.presenter.present(TESTING_RESPONSE_MODEL)
        self.assertTupleEqual(
            view_model.production_unit,
            ("Kleinste Abgabeeinheit", TESTING_RESPONSE_MODEL.production_unit),
        )

    def test_amount_is_displayed_correctly_as_tuple_of_strings(self):
        view_model = self.presenter.present(TESTING_RESPONSE_MODEL)
        self.assertTupleEqual(
            view_model.amount,
            ("Menge", str(TESTING_RESPONSE_MODEL.amount)),
        )

    def test_means_cost_is_displayed_correctly_as_tuple_of_strings(self):
        view_model = self.presenter.present(TESTING_RESPONSE_MODEL)
        self.assertTupleEqual(
            view_model.means_cost,
            ("Kosten für Produktionsmittel", str(TESTING_RESPONSE_MODEL.means_cost)),
        )

    def test_resources_cost_is_displayed_correctly_as_tuple_of_strings(self):
        view_model = self.presenter.present(TESTING_RESPONSE_MODEL)
        self.assertTupleEqual(
            view_model.resources_cost,
            (
                "Kosten für Roh- und Hilfststoffe",
                str(TESTING_RESPONSE_MODEL.resources_cost),
            ),
        )

    def test_labour_cost_is_displayed_correctly_as_tuple_of_strings(self):
        view_model = self.presenter.present(TESTING_RESPONSE_MODEL)
        self.assertTupleEqual(
            view_model.labour_cost,
            (
                "Arbeitsstunden",
                str(TESTING_RESPONSE_MODEL.labour_cost),
            ),
        )

    def test_type_of_plan_is_displayed_correctly_as_tuple_of_strings_when_productive_plan(
        self,
    ):
        response = replace(
            TESTING_RESPONSE_MODEL,
            is_public_service=False,
        )
        view_model = self.presenter.present(response)
        self.assertTupleEqual(
            view_model.type_of_plan,
            (
                "Art des Plans",
                "Produktiv",
            ),
        )

    def test_type_of_plan_is_displayed_correctly_as_tuple_of_strings_when_public_plan(
        self,
    ):
        response = replace(
            TESTING_RESPONSE_MODEL,
            is_public_service=True,
        )
        view_model = self.presenter.present(response)
        self.assertTupleEqual(
            view_model.type_of_plan,
            (
                "Art des Plans",
                "Öffentlich",
            ),
        )

    def test_price_per_unit_is_displayed_correctly_as_tuple_of_strings(self):
        view_model = self.presenter.present(TESTING_RESPONSE_MODEL)
        self.assertTupleEqual(
            view_model.price_per_unit,
            (
                "Preis (pro Einheit)",
                str(TESTING_RESPONSE_MODEL.price_per_unit),
            ),
        )

    def test_that_to_dict_method_returns_a_dictionary(self):
        view_model = self.presenter.present(TESTING_RESPONSE_MODEL)
        dictionary = view_model.to_dict()
        self.assertIsInstance(dictionary, Dict)

    def test_that_to_dict_method_returns_a_dictionary_with_plan_id_tuple(self):
        view_model = self.presenter.present(TESTING_RESPONSE_MODEL)
        dictionary = view_model.to_dict()
        self.assertEqual(
            dictionary["plan_id"], ("Plan-ID", str(TESTING_RESPONSE_MODEL.plan_id))
        )<|MERGE_RESOLUTION|>--- conflicted
+++ resolved
@@ -1,9 +1,5 @@
 from dataclasses import replace
 from decimal import Decimal
-<<<<<<< HEAD
-=======
-from typing import Dict
->>>>>>> ab83b557
 from unittest import TestCase
 from uuid import uuid4
 
@@ -167,7 +163,7 @@
     def test_that_to_dict_method_returns_a_dictionary(self):
         view_model = self.presenter.present(TESTING_RESPONSE_MODEL)
         dictionary = view_model.to_dict()
-        self.assertIsInstance(dictionary, Dict)
+        self.assertIsInstance(dictionary, dict)
 
     def test_that_to_dict_method_returns_a_dictionary_with_plan_id_tuple(self):
         view_model = self.presenter.present(TESTING_RESPONSE_MODEL)
