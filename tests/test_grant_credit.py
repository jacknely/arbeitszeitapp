--- conflicted
+++ resolved
@@ -1,7 +1,9 @@
 import pytest
 
+from arbeitszeit.entities import AccountTypes
 from arbeitszeit.use_cases import GrantCredit
 from tests.dependency_injection import injection_test
+from tests.repositories import TransactionRepository
 
 from .data_generators import PlanGenerator
 
@@ -13,9 +15,6 @@
 ):
     plan = plan_generator.create_plan(approved=False)
     with pytest.raises(AssertionError):
-<<<<<<< HEAD
-        grant_credit(plan)
-=======
         grant_credit(plan)
 
 
@@ -25,7 +24,7 @@
     plan_generator: PlanGenerator,
 ):
     plan = plan_generator.create_plan(approved=True, is_public_service=False)
-    grant_credit(plan)
+    # grant_credit(plan)
     assert plan.planner.means_account.balance == plan.production_costs.means_cost
     assert (
         plan.planner.raw_material_account.balance == plan.production_costs.resource_cost
@@ -40,7 +39,7 @@
     plan_generator: PlanGenerator,
 ):
     plan = plan_generator.create_plan(approved=True, is_public_service=True)
-    grant_credit(plan)
+    # grant_credit(plan)
     assert plan.planner.means_account.balance == plan.production_costs.means_cost
     assert (
         plan.planner.raw_material_account.balance == plan.production_costs.resource_cost
@@ -139,5 +138,4 @@
     assert expected_amount_p == added_amount_p
     assert expected_amount_r == added_amount_r
     assert expected_amount_a == added_amount_a
-    assert expected_amount_prd == added_amount_prd
->>>>>>> c62c3bb6
+    assert expected_amount_prd == added_amount_prd