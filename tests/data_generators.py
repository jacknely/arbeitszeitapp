--- conflicted
+++ resolved
@@ -161,11 +161,8 @@
         production_unit: str = "500 Gramm",
         timeframe: Optional[int] = None,
         expired: bool = False,
-<<<<<<< HEAD
         cooperation: Optional[Cooperation] = None,
-=======
         is_available: bool = True,
->>>>>>> fccf87dd
     ) -> Plan:
         assert approved, "Currently the application does not support plan rejection"
         draft = self.draft_plan(
@@ -187,13 +184,10 @@
             self.plan_repository.activate_plan(plan, activation_date)
         if expired:
             self.plan_repository.set_plan_as_expired(plan)
-<<<<<<< HEAD
         if cooperation:
             plan.cooperation = cooperation
-=======
         if not is_available:
             self.plan_repository.toggle_product_availability(plan)
->>>>>>> fccf87dd
         return plan
 
     def draft_plan(
