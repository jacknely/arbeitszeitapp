--- conflicted
+++ resolved
@@ -1,18 +1,14 @@
 from injector import Injector, Module, inject, provider, singleton
 
 import arbeitszeit.repositories as interfaces
-from arbeitszeit import entities, user_action
+from arbeitszeit import entities
 from arbeitszeit.datetime_service import DatetimeService
 from arbeitszeit.mail_service import MailService
 from arbeitszeit.token import TokenService
 from tests import data_generators
 from tests.datetime_service import FakeDatetimeService
-<<<<<<< HEAD
-from tests.user_action import FakeUserActionFactory
-=======
 from tests.mail_service import FakeMailService
 from tests.token import FakeTokenService
->>>>>>> a1a410eb
 
 from . import repositories
 
@@ -23,12 +19,6 @@
         self, repo: repositories.PurchaseRepository
     ) -> interfaces.PurchaseRepository:
         return repo
-
-    @provider
-    def provide_user_action_repo(
-        self, instance: FakeUserActionFactory
-    ) -> user_action.UserActionFactory:
-        return instance
 
     @provider
     def provide_transaction_repo(
