from __future__ import annotations

from collections import defaultdict
from datetime import datetime
from decimal import Decimal
from statistics import StatisticsError, mean
from typing import Dict, Iterable, Iterator, List, Optional, Set, Tuple, Union
from uuid import UUID, uuid4

from injector import inject, singleton

import arbeitszeit.repositories as interfaces
from arbeitszeit.datetime_service import DatetimeService
from arbeitszeit.decimal import decimal_sum
from arbeitszeit.entities import (
    Account,
    AccountTypes,
    Company,
    CompanyWorkInvite,
    Cooperation,
    Member,
    Message,
    Plan,
    PlanDraft,
    ProductionCosts,
    Purchase,
    PurposesOfPurchases,
    SocialAccounting,
    Transaction,
)
from arbeitszeit.user_action import UserAction


@singleton
class PurchaseRepository(interfaces.PurchaseRepository):
    @inject
    def __init__(self):
        self.purchases = []

    def create_purchase(
        self,
        purchase_date: datetime,
        plan: Plan,
        buyer: Union[Member, Company],
        price_per_unit: Decimal,
        amount: int,
        purpose: PurposesOfPurchases,
    ) -> Purchase:
        purchase = Purchase(
            purchase_date=purchase_date,
            plan=plan,
            buyer=buyer,
            price_per_unit=price_per_unit,
            amount=amount,
            purpose=purpose,
        )
        self.purchases.append(purchase)
        return purchase

    def get_purchases_descending_by_date(self, user: Union[Member, Company]):
        # order purchases by purchase_date
        self.purchases = sorted(
            self.purchases, key=lambda x: x.purchase_date, reverse=True
        )

        for purchase in self.purchases:
            if purchase.buyer is user:
                yield purchase


@singleton
class TransactionRepository(interfaces.TransactionRepository):
    @inject
    def __init__(self) -> None:
        self.transactions: List[Transaction] = []

    def create_transaction(
        self,
        date: datetime,
        sending_account: Account,
        receiving_account: Account,
        amount: Decimal,
        purpose: str,
    ) -> Transaction:
        transaction = Transaction(
            id=uuid4(),
            date=date,
            sending_account=sending_account,
            receiving_account=receiving_account,
            amount=amount,
            purpose=purpose,
        )
        self.transactions.append(transaction)
        return transaction

    def all_transactions_sent_by_account(self, account: Account) -> List[Transaction]:
        all_sent = []
        for transaction in self.transactions:
            if transaction.sending_account == account:
                all_sent.append(transaction)
        return all_sent

    def all_transactions_received_by_account(
        self, account: Account
    ) -> List[Transaction]:
        all_received = []
        for transaction in self.transactions:
            if transaction.receiving_account == account:
                all_received.append(transaction)
        return all_received


@singleton
class CompanyWorkerRepository(interfaces.CompanyWorkerRepository):
    @inject
    def __init__(
        self, company_repository: CompanyRepository, member_repository: MemberRepository
    ) -> None:
        self.company_repository = company_repository
        self.member_repository = member_repository
        self.company_workers: Dict[UUID, Set[UUID]] = defaultdict(lambda: set())

    def add_worker_to_company(self, company: Company, worker: Member) -> None:
        self.company_workers[company.id].add(worker.id)

    def get_company_workers(self, company: Company) -> Iterable[Member]:
        for member_id in self.company_workers[company.id]:
            member = self.member_repository.get_by_id(member_id)
            if member is not None:
                yield member

    def get_member_workplaces(self, member: UUID) -> Iterable[Company]:
        for company_id, workers in self.company_workers.items():
            if member not in workers:
                continue
            company = self.company_repository.get_by_id(company_id)
            if company is not None:
                yield company


@singleton
class AccountRepository(interfaces.AccountRepository):
    @inject
    def __init__(self, transaction_repository: TransactionRepository):
        self.accounts: List[Account] = []
        self.transaction_repository = transaction_repository

    def __contains__(self, account: object) -> bool:
        if not isinstance(account, Account):
            return False
        return account in self.accounts

    def create_account(self, account_type: AccountTypes) -> Account:
        account = Account(
            id=uuid4(),
            account_type=account_type,
        )
        self.accounts.append(account)
        return account

    def get_account_balance(self, account: Account) -> Decimal:
        received_transactions = (
            self.transaction_repository.all_transactions_received_by_account(account)
        )
        sent_transactions = (
            self.transaction_repository.all_transactions_sent_by_account(account)
        )
        self._remove_intersection(received_transactions, sent_transactions)
        return decimal_sum(
            transaction.amount for transaction in received_transactions
        ) - decimal_sum(transaction.amount for transaction in sent_transactions)

    @classmethod
    def _remove_intersection(
        cls,
        transactions_received: List[Transaction],
        transactions_sent: List[Transaction],
    ) -> None:
        intersection = {transaction.id for transaction in transactions_received} & {
            transaction.id for transaction in transactions_sent
        }
        transactions_received[:] = [
            transaction
            for transaction in transactions_received
            if transaction.id not in intersection
        ]
        transactions_sent[:] = [
            transaction
            for transaction in transactions_sent
            if transaction.id not in intersection
        ]


@singleton
class AccountOwnerRepository(interfaces.AccountOwnerRepository):
    @inject
    def __init__(
        self,
        company_repository: CompanyRepository,
        member_repository: MemberRepository,
        social_accounting: SocialAccounting,
    ):
        self.member_repository = member_repository
        self.company_repository = company_repository
        self.social_accounting = social_accounting

    def get_account_owner(
        self, account: Account
    ) -> Union[Member, Company, SocialAccounting]:
        if account.account_type == AccountTypes.accounting:
            return self.social_accounting
        for member in self.member_repository.members.values():
            if account == member.account:
                return member
        for company in self.company_repository.companies.values():
            if account in company.accounts():
                return company
        # This exception is not meant to be caught. That's why we
        # raise a base exception
        raise Exception("Owner not found")


@singleton
class MemberRepository(interfaces.MemberRepository):
    @inject
    def __init__(self):
        self.members: Dict[UUID, Member] = {}

    def create_member(
        self, email: str, name: str, password: str, account: Account
    ) -> Member:
        id = uuid4()
        member = Member(
            id=id,
            name=name,
            email=email,
            account=account,
        )
        self.members[id] = member
        return member

    def has_member_with_email(self, email: str) -> bool:
        for member in self.members.values():
            if member.email == email:
                return True
        return False

    def count_registered_members(self) -> int:
        return len(self.members)

    def get_by_id(self, id: UUID) -> Optional[Member]:
        return self.members.get(id)


@singleton
class CompanyRepository(interfaces.CompanyRepository):
    @inject
    def __init__(self) -> None:
        self.companies: Dict[str, Company] = {}

    def create_company(
        self,
        email: str,
        name: str,
        password: str,
        means_account: Account,
        labour_account: Account,
        resource_account: Account,
        products_account: Account,
    ) -> Company:
        new_company = Company(
            id=uuid4(),
            email=email,
            name=name,
            means_account=means_account,
            raw_material_account=resource_account,
            work_account=labour_account,
            product_account=products_account,
        )
        self.companies[email] = new_company
        return new_company

    def has_company_with_email(self, email: str) -> bool:
        return email in self.companies

    def get_by_id(self, id: UUID) -> Optional[Company]:
        for company in self.companies.values():
            if company.id == id:
                return company
        return None

    def count_registered_companies(self) -> int:
        return len(self.companies)

    def query_companies_by_name(self, query: str) -> Iterator[Company]:
        for company in self.companies.values():
            if query.lower() in company.name.lower():
                yield company

    def query_companies_by_email(self, query: str) -> Iterator[Company]:
        for email, company in self.companies.items():
            if query.lower() in email.lower():
                yield company

    def get_all_companies(self) -> Iterator[Company]:
        yield from self.companies.values()


@singleton
class PlanRepository(interfaces.PlanRepository):
    @inject
    def __init__(
        self,
        draft_repository: PlanDraftRepository,
        company_repository: CompanyRepository,
    ) -> None:
        self.plans: Dict[UUID, Plan] = {}
        self.draft_repository = draft_repository
        self.company_repository = company_repository

    def get_plan_by_id(self, id: UUID) -> Optional[Plan]:
        return self.plans.get(id)

    def approve_plan(self, draft: PlanDraft, approval_timestamp: datetime) -> Plan:
        planner = self.company_repository.get_by_id(draft.planner.id)
        assert planner
        plan = self._create_plan(
            id=draft.id,
            planner=planner,
            costs=draft.production_costs,
            product_name=draft.product_name,
            production_unit=draft.unit_of_distribution,
            amount=draft.amount_produced,
            description=draft.description,
            timeframe_in_days=draft.timeframe,
            is_public_service=draft.is_public_service,
            creation_timestamp=draft.creation_date,
        )
        plan.approval_date = approval_timestamp
        plan.approved = True
        plan.approval_reason = "approved"
        return plan

    def __len__(self) -> int:
        return len(self.plans)

    def activate_plan(self, plan: Plan, activation_date: datetime) -> None:
        plan.is_active = True
        plan.activation_date = activation_date

    def set_plan_as_expired(self, plan: Plan) -> None:
        plan.expired = True
        plan.is_active = False

    def set_plan_as_renewed(self, plan: Plan) -> None:
        plan.renewed = True

    def set_expiration_date(self, plan: Plan, expiration_date: datetime) -> None:
        plan.expiration_date = expiration_date

    def set_expiration_relative(self, plan: Plan, days: int) -> None:
        plan.expiration_relative = days

    def set_active_days(self, plan: Plan, full_active_days: int) -> None:
        plan.active_days = full_active_days

    def increase_payout_count_by_one(self, plan: Plan) -> None:
        plan.payout_count += 1

    def all_active_plans(self) -> Iterator[Plan]:
        for plan in self.plans.values():
            if plan.is_active:
                yield plan

    def count_active_plans(self) -> int:
        return len([plan for plan in self.plans.values() if plan.is_active])

    def count_active_public_plans(self) -> int:
        return len(
            [
                plan
                for plan in self.plans.values()
                if (plan.is_active and plan.is_public_service)
            ]
        )

    def avg_timeframe_of_active_plans(self) -> Decimal:
        try:
            avg_timeframe = mean(
                (plan.timeframe for plan in self.plans.values() if plan.is_active)
            )
        except StatisticsError:
            avg_timeframe = 0
        return Decimal(avg_timeframe)

    def sum_of_active_planned_work(self) -> Decimal:
        return decimal_sum(
            (
                plan.production_costs.labour_cost
                for plan in self.plans.values()
                if plan.is_active
            )
        )

    def sum_of_active_planned_resources(self) -> Decimal:
        return decimal_sum(
            (
                plan.production_costs.resource_cost
                for plan in self.plans.values()
                if plan.is_active
            )
        )

    def sum_of_active_planned_means(self) -> Decimal:
        return decimal_sum(
            (
                plan.production_costs.means_cost
                for plan in self.plans.values()
                if plan.is_active
            )
        )

    def all_plans_approved_and_not_expired(self) -> Iterator[Plan]:
        for plan in self.plans.values():
            if plan.approved and not plan.expired:
                yield plan

    def all_plans_approved_active_and_not_expired(self) -> Iterator[Plan]:
        for plan in self.plans.values():
            if plan.approved and plan.is_active and not plan.expired:
                yield plan

    def all_productive_plans_approved_active_and_not_expired(self) -> Iterator[Plan]:
        for plan in self.plans.values():
            if (
                not plan.is_public_service
                and plan.is_active
                and plan.approved
                and not plan.expired
            ):
                yield plan

    def all_public_plans_approved_active_and_not_expired(self) -> Iterator[Plan]:
        for plan in self.plans.values():
            if (
                plan.is_public_service
                and plan.is_active
                and plan.approved
                and not plan.expired
            ):
                yield plan

    def delete_plan(self, plan_id: UUID) -> None:
        del self.plans[plan_id]

    def get_all_plans_for_company(self, company_id: UUID) -> Iterator[Plan]:
        for plan in self.plans.values():
            if str(plan.planner.id) == str(company_id):
                yield plan

    def get_non_active_plans_for_company(self, company_id: UUID) -> Iterator[Plan]:
        for plan in self.plans.values():
            if (
                plan.planner == company_id
                and plan.approved
                and not plan.is_active
                and not plan.expired
            ):
                yield plan

    def get_active_plans_for_company(self, company_id: UUID) -> Iterator[Plan]:
        for plan in self.plans.values():
            if (
                plan.planner == company_id
                and plan.approved
                and plan.is_active
                and not plan.expired
            ):
                yield plan

    def get_expired_plans_for_company(self, company_id: UUID) -> Iterator[Plan]:
        for plan in self.plans.values():
            if plan.planner == company_id and plan.expired:
                yield plan

    def _create_plan(
        self,
        id: UUID,
        planner: Company,
        costs: ProductionCosts,
        product_name: str,
        production_unit: str,
        amount: int,
        description: str,
        timeframe_in_days: int,
        is_public_service: bool,
        creation_timestamp: datetime,
    ) -> Plan:
        plan = Plan(
            id=id,
            plan_creation_date=creation_timestamp,
            planner=planner,
            production_costs=costs,
            prd_name=product_name,
            prd_unit=production_unit,
            prd_amount=amount,
            description=description,
            timeframe=timeframe_in_days,
            is_public_service=is_public_service,
            is_active=False,
            activation_date=None,
            approved=False,
            approval_date=None,
            approval_reason=None,
            expired=False,
            renewed=False,
            expiration_relative=None,
            expiration_date=None,
            active_days=None,
            payout_count=0,
<<<<<<< HEAD
            cooperation=None,
=======
            is_available=True,
>>>>>>> fccf87dd
        )
        self.plans[plan.id] = plan
        return plan

    def query_active_plans_by_product_name(self, query: str) -> Iterator[Plan]:
        for plan in self.plans.values():
            if plan.is_active and (query in plan.prd_name):
                yield plan

    def query_active_plans_by_plan_id(self, query: str) -> Iterator[Plan]:
        for plan in self.plans.values():
            if plan.is_active and (query in str(plan.id)):
                yield plan

    def toggle_product_availability(self, plan: Plan) -> None:
        plan.is_available = True if (plan.is_available == False) else False


@singleton
class PlanDraftRepository(interfaces.PlanDraftRepository):
    @inject
    def __init__(
        self,
        datetime_service: DatetimeService,
        company_repository: interfaces.CompanyRepository,
    ) -> None:
        self.drafts: List[PlanDraft] = []
        self.datetime_service = datetime_service
        self.company_repository = company_repository

    def create_plan_draft(
        self,
        planner: UUID,
        product_name: str,
        description: str,
        costs: ProductionCosts,
        production_unit: str,
        amount: int,
        timeframe_in_days: int,
        is_public_service: bool,
        creation_timestamp: datetime,
    ) -> PlanDraft:
        company = self.company_repository.get_by_id(planner)
        assert company is not None
        draft = PlanDraft(
            id=uuid4(),
            creation_date=creation_timestamp,
            planner=company,
            product_name=product_name,
            production_costs=costs,
            unit_of_distribution=production_unit,
            amount_produced=amount,
            description=description,
            timeframe=timeframe_in_days,
            is_public_service=is_public_service,
        )
        self.drafts.append(draft)
        return draft

    def get_by_id(self, id: UUID) -> Optional[PlanDraft]:
        for draft in self.drafts:
            if draft.id == id:
                return draft
        return None

    def __len__(self) -> int:
        return len(self.drafts)

    def delete_draft(self, id: UUID) -> None:
        self.drafts = [draft for draft in self.drafts if draft.id != id]

    def all_drafts_of_company(self, id: UUID) -> Iterable[PlanDraft]:
        result = []
        for draft in self.drafts:
            if draft.planner.id == id:
                result.append(draft)
        return result


class WorkerInviteRepository(interfaces.WorkerInviteRepository):
    @inject
    def __init__(
        self, company_repository: CompanyRepository, member_repository: MemberRepository
    ) -> None:
        self.invites: Dict[UUID, Tuple[UUID, UUID]] = dict()
        self.company_repository = company_repository
        self.member_repository = member_repository

    def is_worker_invited_to_company(self, company: UUID, worker: UUID) -> bool:
        return (company, worker) in self.invites.values()

    def create_company_worker_invite(
        self,
        company: UUID,
        worker: UUID,
    ) -> UUID:
        invite_id = uuid4()
        self.invites[invite_id] = (company, worker)
        return invite_id

    def get_companies_worker_is_invited_to(self, member: UUID) -> Iterable[UUID]:
        for company, invited_worker in self.invites.values():
            if invited_worker == member:
                yield company

    def get_by_id(self, id: UUID) -> Optional[CompanyWorkInvite]:
        try:
            company_id, worker_id = self.invites[id]
        except KeyError:
            return None
        company = self.company_repository.get_by_id(company_id)
        if company is None:
            return None
        member = self.member_repository.get_by_id(worker_id)
        if member is None:
            return None
        return CompanyWorkInvite(
            company=company,
            member=member,
        )

    def delete_invite(self, id: UUID) -> None:
        del self.invites[id]


@singleton
class MessageRepository(interfaces.MessageRepository):
    @inject
    def __init__(self) -> None:
        self.messages: Dict[UUID, Message] = dict()

    def create_message(
        self,
        sender: Union[Company, Member, SocialAccounting],
        addressee: Union[Member, Company],
        title: str,
        content: str,
        sender_remarks: Optional[str],
        reference: Optional[UserAction],
    ) -> Message:
        message_id = uuid4()
        message = Message(
            sender=sender,
            id=message_id,
            addressee=addressee,
            title=title,
            content=content,
            sender_remarks=sender_remarks,
            user_action=reference,
            is_read=False,
        )
        self.messages[message_id] = message
        return message

    def get_by_id(self, id: UUID) -> Optional[Message]:
        return self.messages.get(id)

    def mark_as_read(self, message: Message) -> None:
        message.is_read = True

    def has_unread_messages_for_user(self, user: UUID) -> bool:
        return any(
            message.addressee.id == user and not message.is_read
            for message in self.messages.values()
        )

    def get_messages_to_user(self, user: UUID) -> Iterable[Message]:
        for message in self.messages.values():
            if message.addressee.id == user:
                yield message


@singleton
class CooperationRepository(interfaces.CooperationRepository):
    @inject
    def __init__(self, plan_repository: PlanRepository) -> None:
        self.cooperations: Dict[UUID, Cooperation] = dict()
        self.plan_repository = plan_repository

    def create_cooperation(
        self,
        creation_timestamp: datetime,
        name: str,
        definition: str,
        coordinator: Company,
    ) -> Cooperation:
        cooperation_id = uuid4()
        cooperation = Cooperation(
            id=cooperation_id,
            creation_date=creation_timestamp,
            name=name,
            definition=definition,
            coordinator=coordinator,
            plans=[],
        )
        self.cooperations[cooperation_id] = cooperation
        return cooperation

    def get_by_id(self, id: UUID) -> Optional[Cooperation]:
        return self.cooperations.get(id)

    def add_plan_to_cooperation(self, plan_id: UUID, cooperation_id: UUID) -> None:
        plan = self.plan_repository.get_plan_by_id(plan_id)
        cooperation = self.get_by_id(cooperation_id)
        assert plan
        assert cooperation
        cooperation.plans.append(plan)

    def add_cooperation_to_plan(self, plan_id: UUID, cooperation_id: UUID) -> None:
        plan = self.plan_repository.get_plan_by_id(plan_id)
        cooperation = self.get_by_id(cooperation_id)
        assert plan
        assert cooperation
        plan.cooperation = cooperation

    def __len__(self) -> int:
        return len(self.cooperations)<|MERGE_RESOLUTION|>--- conflicted
+++ resolved
@@ -518,11 +518,8 @@
             expiration_date=None,
             active_days=None,
             payout_count=0,
-<<<<<<< HEAD
             cooperation=None,
-=======
             is_available=True,
->>>>>>> fccf87dd
         )
         self.plans[plan.id] = plan
         return plan
