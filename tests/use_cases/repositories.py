--- conflicted
+++ resolved
@@ -723,7 +723,6 @@
             if cooperation.name.lower() == name.lower():
                 yield cooperation
 
-<<<<<<< HEAD
     def get_cooperations_coordinated_by_company(
         self, company_id: UUID
     ) -> Iterator[Cooperation]:
@@ -731,8 +730,6 @@
             if cooperation.coordinator.id == company_id:
                 yield cooperation
 
-=======
->>>>>>> 5e77f843
     def __len__(self) -> int:
         return len(self.cooperations)
 
@@ -743,7 +740,6 @@
     def __init__(
         self,
         plan_repository: PlanRepository,
-<<<<<<< HEAD
         cooperation_repository: CooperationRepository,
     ) -> None:
         self.plan_repository = plan_repository
@@ -758,13 +754,6 @@
         for plan in self.plan_repository.plans.values():
             if plan.requested_cooperation in coops_of_company:
                 yield plan
-
-    def add_plan_to_cooperation(self, plan_id: UUID, cooperation_id: UUID) -> None:
-        plan = self.plan_repository.get_plan_by_id(plan_id)
-        cooperation = self.cooperation_repository.get_by_id(cooperation_id)
-=======
-    ) -> None:
-        self.plan_repository = plan_repository
 
     def get_price_per_unit(self, plan_id: UUID) -> Decimal:
         plan = self.plan_repository.get_plan_by_id(plan_id)
@@ -789,25 +778,16 @@
 
     def add_plan_to_cooperation(self, plan_id: UUID, cooperation_id: UUID) -> None:
         plan = self.plan_repository.get_plan_by_id(plan_id)
->>>>>>> 5e77f843
         assert plan
         plan.cooperation = cooperation_id
 
     def remove_plan_from_cooperation(self, plan_id: UUID) -> None:
         plan = self.plan_repository.get_plan_by_id(plan_id)
-<<<<<<< HEAD
-        cooperation = self.cooperation_repository.get_by_id(cooperation_id)
-=======
->>>>>>> 5e77f843
         assert plan
         plan.cooperation = None
 
     def set_requested_cooperation(self, plan_id: UUID, cooperation_id: UUID) -> None:
         plan = self.plan_repository.get_plan_by_id(plan_id)
-<<<<<<< HEAD
-        cooperation = self.cooperation_repository.get_by_id(cooperation_id)
-=======
->>>>>>> 5e77f843
         assert plan
         plan.requested_cooperation = cooperation_id
 
