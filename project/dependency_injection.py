--- conflicted
+++ resolved
@@ -76,73 +76,6 @@
     ) -> ListMessagesController:
         return ListMessagesController(session)
 
-<<<<<<< HEAD
-def configure_injector(binder: Binder) -> None:
-    binder.bind(
-        interfaces.TransactionRepository,  # type: ignore
-        to=ClassProvider(TransactionRepository),
-    )
-    binder.bind(
-        interfaces.CompanyWorkerRepository,  # type: ignore
-        to=ClassProvider(CompanyWorkerRepository),
-    )
-    binder.bind(
-        interfaces.PurchaseRepository,  # type: ignore
-        to=ClassProvider(PurchaseRepository),
-    )
-    binder.bind(
-        entities.SocialAccounting,
-        to=CallableProvider(get_social_accounting),
-    )
-    binder.bind(
-        interfaces.AccountRepository,  # type: ignore
-        to=ClassProvider(AccountRepository),
-    )
-    binder.bind(
-        interfaces.MemberRepository,  # type: ignore
-        to=ClassProvider(MemberRepository),
-    )
-    binder.bind(
-        interfaces.CompanyRepository,  # type: ignore
-        to=ClassProvider(CompanyRepository),
-    )
-    binder.bind(
-        interfaces.PurchaseRepository,  # type: ignore
-        to=ClassProvider(PurchaseRepository),
-    )
-    binder.bind(
-        interfaces.PlanRepository,  # type: ignore
-        to=ClassProvider(PlanRepository),
-    )
-    binder.bind(
-        interfaces.AccountOwnerRepository,  # type: ignore
-        to=ClassProvider(AccountOwnerRepository),
-    )
-    binder.bind(
-        interfaces.PlanDraftRepository,  # type: ignore
-        to=ClassProvider(PlanDraftRepository),
-    )
-    binder.bind(
-        DatetimeService,  # type: ignore
-        to=ClassProvider(RealtimeDatetimeService),
-    )
-    binder.bind(
-        interfaces.WorkerInviteRepository,  # type: ignore
-        to=ClassProvider(WorkerInviteRepository),
-    )
-    binder.bind(
-        SQLAlchemy,
-        to=InstanceProvider(db),
-    )
-    binder.bind(
-        interfaces.MessageRepository,  # type: ignore
-        to=ClassProvider(MessageRepository),
-    )
-    binder.bind(
-        interfaces.CooperationRepository,  # type: ignore
-        to=ClassProvider(CooperationRepository),
-    )
-=======
     def configure(self, binder: Binder) -> None:
         binder.bind(
             interfaces.CompanyWorkerRepository,  # type: ignore
@@ -200,7 +133,10 @@
             interfaces.MessageRepository,  # type: ignore
             to=ClassProvider(MessageRepository),
         )
->>>>>>> 8e177ede
+        binder.bind(
+            interfaces.CooperationRepository,  # type: ignore
+            to=ClassProvider(CooperationRepository),
+        )
 
 
 _injector = Injector(FlaskModule)
