--- conflicted
+++ resolved
@@ -36,10 +36,7 @@
     PlanRepository,
     ProductOfferRepository,
     TransactionRepository,
-<<<<<<< HEAD
     AccountRepository,
-=======
->>>>>>> 9f3bd169
 )
 
 _injector = Injector()
@@ -99,10 +96,7 @@
     company_repository: CompanyRepository,
     member_repository: MemberRepository,
     product_offer_repository: ProductOfferRepository,
-<<<<<<< HEAD
     transaction_repository: TransactionRepository,
-=======
->>>>>>> 9f3bd169
 ) -> None:
     """
     buy product.
@@ -147,32 +141,6 @@
                 buyer.accounts.filter_by(account_type, "r").first(),
                 -price_total,
             )
-<<<<<<< HEAD
-=======
-
-    # increase balance of seller prd account
-    adjust_balance(product_offer.provider.product_account, price_total)
-    commit_changes()
-
-    # register transactions
-    if isinstance(buyer, entities.Member):
-        account_from = buyer.account
-    else:
-        if purpose == "means_of_prod":
-            account_from = buyer.accounts.filter_by(account_type="p").first()
-        else:
-            account_from = buyer.accounts.filter_by(account_type="r").first()
-
-    send_to = product_offer.provider.product_account
-
-    register_transaction(
-        transaction_repository=TransactionRepository,
-        account_from=account_from,
-        account_to=send_to,
-        amount=product_offer.price_per_unit * amount,
-        purpose=f"Angebot-Id: {offer.id}",
-    )
->>>>>>> 9f3bd169
 
     # increase balance of seller prd account
     adjust_balance(product_offer.provider.product_account, price_total)
@@ -266,7 +234,6 @@
     """Social Accounting grants credit after plan has been approved."""
     assert plan_orm.approved == True
     plan = plan_repository.object_from_orm(plan_orm)
-<<<<<<< HEAD
     social_accounting_account_orm = Account.query.filter_by(
         account_type="accounting"
     ).first()
@@ -309,9 +276,6 @@
         purpose=f"Plan-Id: {plan.id}",
     )
     transaction_repository.add(transaction_4)
-=======
-    granting_credit(plan)
->>>>>>> 9f3bd169
     commit_changes()
 
 
