from __future__ import annotations

from dataclasses import dataclass
from datetime import datetime
from decimal import Decimal
from typing import Iterator, List, Optional, TypeVar, Union

from injector import inject
<<<<<<< HEAD
from werkzeug.security import generate_password_hash
=======
from sqlalchemy import desc
>>>>>>> bbc40a67

from arbeitszeit import entities, repositories
from project.extensions import db
from project.models import (
    Account,
    Company,
    Kaeufe,
    Member,
    Offer,
    Plan,
    SocialAccounting,
    Transaction,
)

T = TypeVar("T")


def assert_is_not_none(candidate: Optional[T]) -> T:
    assert candidate is not None
    return candidate


@inject
@dataclass
class CompanyWorkerRepository(repositories.CompanyWorkerRepository):
    member_repository: MemberRepository
    company_repository: CompanyRepository

    def add_worker_to_company(
        self, company: entities.Company, worker: entities.Member
    ) -> None:
        company_orm = self.company_repository.object_to_orm(company)
        worker_orm = self.member_repository.object_to_orm(worker)
        # add in database
        if worker_orm not in company_orm.workers:
            company_orm.workers.append(worker_orm)
        # add in object
        if worker not in company.workers:
            company.workers.append(worker)

    def get_company_workers(self, company: entities.Company) -> List[entities.Member]:
        return company.workers


@inject
@dataclass
class MemberRepository(repositories.MemberRepository):
    account_repository: AccountRepository

    def get_member_by_id(self, id: int) -> Optional[entities.Member]:
        orm_object = Member.query.filter_by(id=id).first()
        return self.object_from_orm(orm_object) if orm_object else None

    def object_from_orm(self, orm_object: Member) -> entities.Member:
        member_account = self.account_repository.object_from_orm(orm_object.account)
        return entities.Member(
            id=orm_object.id,
            name=orm_object.name,
            account=member_account,
            email=orm_object.email,
        )

    def object_to_orm(self, member: entities.Member) -> Member:
        return Member.query.get(member.id)

    def create_member(
        self, email: str, name: str, password: str, account: entities.Account
    ) -> entities.Member:
        orm_account = self.account_repository.object_to_orm(account)
        orm_member = Member(
            email=email,
            name=name,
            password=generate_password_hash(password, method="sha256"),
            account=orm_account,
        )
        orm_account.account_owner_member = orm_member.id
        db.session.add(orm_member)
        db.session.commit()
        return self.object_from_orm(orm_member)

    def has_member_with_email(self, email: str) -> bool:
        return Member.query.filter_by(email=email).count()


@inject
@dataclass
class CompanyRepository:
    account_repository: AccountRepository
    member_repository: MemberRepository

    def object_to_orm(self, company: entities.Company) -> Company:
        return Company.query.get(company.id)

    def object_from_orm(self, company_orm: Company) -> entities.Company:
        means_account_orm = company_orm.accounts.filter_by(account_type="p").first()
        raw_material_account_orm = company_orm.accounts.filter_by(
            account_type="r"
        ).first()
        work_account_orm = company_orm.accounts.filter_by(account_type="a").first()
        product_account_orm = company_orm.accounts.filter_by(account_type="prd").first()
        return entities.Company(
            id=company_orm.id,
            means_account=self.account_repository.object_from_orm(means_account_orm),
            raw_material_account=self.account_repository.object_from_orm(
                raw_material_account_orm
            ),
            work_account=self.account_repository.object_from_orm(work_account_orm),
            product_account=self.account_repository.object_from_orm(
                product_account_orm
            ),
            workers=[
                self.member_repository.object_from_orm(worker_orm)
                for worker_orm in company_orm.workers
            ],
        )

    def get_by_id(self, id: int) -> Optional[entities.Company]:
        company_orm = Company.query.filter_by(id=id).first()
        return self.object_from_orm(company_orm) if company_orm else None


@inject
@dataclass
class AccountRepository(repositories.AccountRepository):
    def object_from_orm(self, account_orm: Account) -> entities.Account:
        return entities.Account(
            id=account_orm.id,
            account_type=account_orm.account_type,
            balance=account_orm.balance,
            change_credit=lambda amount: setattr(
                account_orm, "balance", account_orm.balance + amount
            ),
        )

    def object_to_orm(self, account: entities.Account) -> Account:
        account_orm = Account.query.filter_by(id=account.id).first()
        assert account_orm
        return account_orm

    def add(self, account: entities.Account) -> None:
        account_orm = Account(
            account_owner_social_accounting=None,
            account_owner_company=None,
            account_owner_member=None,
            account_type=account.account_type,
            balance=account.balance,
        )
        db.session.add(account_orm)
        db.session.commit()

    def create_account(self, account_type: entities.AccountTypes):
        account = Account(account_type=account_type.value)
        db.session.add(account)
        db.session.commit()
        return self.object_from_orm(account)


@inject
@dataclass
class AccountingRepository:
    account_repository: AccountRepository

    def object_from_orm(
        self, accounting_orm: SocialAccounting
    ) -> entities.SocialAccounting:
        accounting_account_orm = accounting_orm.account
        accounting_account = self.account_repository.object_from_orm(
            accounting_account_orm
        )
        return entities.SocialAccounting(account=accounting_account)

    def get_by_id(self, id: int) -> Optional[entities.SocialAccounting]:
        accounting_orm = SocialAccounting.query.filter_by(id=id).first()
        return self.object_from_orm(accounting_orm) if accounting_orm else None

    def get_or_create_social_accounting(self) -> entities.SocialAccounting:
        social_accounting = SocialAccounting.query.filter_by(id=1).first()
        if not social_accounting:
            social_accounting = SocialAccounting(id=1)
            db.session.add(social_accounting)
            db.session.commit()
        return self.object_from_orm(social_accounting)


@inject
@dataclass
class PurchaseRepository(repositories.PurchaseRepository):
    member_repository: MemberRepository
    company_repository: CompanyRepository
    product_offer_repository: ProductOfferRepository

    def object_to_orm(self, purchase: entities.Purchase) -> Kaeufe:
        product_offer = self.product_offer_repository.object_to_orm(
            purchase.product_offer
        )
        return Kaeufe(
            kauf_date=purchase.purchase_date,
            angebot=product_offer.id,
            type_member=isinstance(purchase.buyer, entities.Member),
            company=(
                self.company_repository.object_to_orm(purchase.buyer).id
                if isinstance(purchase.buyer, entities.Company)
                else None
            ),
            member=(
                self.member_repository.object_to_orm(purchase.buyer).id
                if isinstance(purchase.buyer, entities.Member)
                else None
            ),
            kaufpreis=float(purchase.price),
            amount=purchase.amount,
            purpose=purchase.purpose.value,
        )

    def object_from_orm(self, purchase: Kaeufe) -> entities.Purchase:
        return entities.Purchase(
            purchase_date=purchase.kauf_date,
            product_offer=self.product_offer_repository.get_by_id(purchase.angebot),
            buyer=self.member_repository.get_member_by_id(purchase.member)
            if purchase.type_member
            else self.company_repository.get_by_id(purchase.company),
            price=purchase.kaufpreis,
            amount=purchase.amount,
            purpose=purchase.purpose,
        )

    def add(self, purchase: entities.Purchase) -> None:
        purchase_orm = self.object_to_orm(purchase)
        db.session.add(purchase_orm)

    def get_purchases_descending_by_date(
        self, user: Union[Member, Company]
    ) -> Iterator[entities.Purchase]:
        return (
            self.object_from_orm(purchase)
            for purchase in user.purchases.order_by(desc("kauf_date")).all()
        )


@inject
@dataclass
class ProductOfferRepository(repositories.OfferRepository):
    company_repository: CompanyRepository

    def object_to_orm(self, product_offer: entities.ProductOffer) -> Offer:
        return Offer.query.get(product_offer.id)

    def object_from_orm(self, offer_orm: Offer) -> entities.ProductOffer:
        plan = offer_orm.plan
        price_per_unit = Decimal(
            (plan.costs_p + plan.costs_r + plan.costs_a) / plan.prd_amount
        )
        return entities.ProductOffer(
            id=offer_orm.id,
            name=offer_orm.name,
            amount_available=offer_orm.amount_available,
            deactivate_offer_in_db=lambda: setattr(offer_orm, "active", False),
            decrease_amount_available=lambda amount: setattr(
                offer_orm,
                "amount_available",
                getattr(offer_orm, "amount_available") - amount,
            ),
            price_per_unit=price_per_unit,
            provider=self.company_repository.object_from_orm(plan.company),
            active=offer_orm.active,
            description=offer_orm.description,
        )

    def get_by_id(self, id: int) -> Optional[entities.ProductOffer]:
        offer_orm = Offer.query.filter_by(id=id).first()
        return self.object_from_orm(offer_orm) if offer_orm else None

    def all_active_offers(self) -> Iterator[entities.ProductOffer]:
        return (
            self.object_from_orm(offer)
            for offer in Offer.query.filter_by(active=True).all()
        )

    def query_offers_by_name(self, query: str) -> Iterator[entities.ProductOffer]:
        return (
            self.object_from_orm(offer)
            for offer in Offer.query.filter(
                Offer.name.contains(query), Offer.active == True
            ).all()
        )

    def query_offers_by_description(
        self, query: str
    ) -> Iterator[entities.ProductOffer]:
        return (
            self.object_from_orm(offer)
            for offer in Offer.query.filter(
                Offer.description.contains(query), Offer.active == True
            ).all()
        )


@inject
@dataclass
class PlanRepository(repositories.PlanRepository):
    company_repository: CompanyRepository

    def _approve(self, plan, decision, reason, approval_date):
        plan.approved = decision
        plan.approval_reason = reason
        plan.approval_date = approval_date

    def object_from_orm(self, plan: Plan) -> entities.Plan:
        return entities.Plan(
            id=plan.id,
            plan_creation_date=plan.plan_creation_date,
            planner=self.company_repository.get_by_id(plan.planner),
            costs_p=plan.costs_p,
            costs_r=plan.costs_r,
            costs_a=plan.costs_a,
            prd_name=plan.prd_name,
            prd_unit=plan.prd_unit,
            prd_amount=plan.prd_amount,
            description=plan.description,
            timeframe=plan.timeframe,
            approved=plan.approved,
            approval_date=plan.approval_date,
            approval_reason=plan.approval_reason,
            approve=lambda decision, reason, approval_date: self._approve(
                plan, decision, reason, approval_date
            ),
            expired=plan.expired,
            renewed=plan.renewed,
            set_as_expired=lambda: setattr(plan, "expired", True),
            set_as_renewed=lambda: setattr(plan, "renewed", True),
        )

    def object_to_orm(self, plan: entities.Plan) -> Plan:
        return Plan.query.get(plan.id)

    def get_by_id(self, id: int) -> Optional[entities.Plan]:
        plan_orm = Plan.query.filter_by(id=id).first()
        return self.object_from_orm(plan_orm) if plan_orm else None

    def add(self, plan: entities.Plan) -> None:
        db.session.add(self.object_to_orm(plan))


class TransactionRepository(repositories.TransactionRepository):
    def object_to_orm(self, transaction: entities.Transaction) -> Transaction:
        return Transaction(
            date=datetime.now(),
            account_from=transaction.account_from.id,
            account_to=transaction.account_to.id,
            amount=transaction.amount,
            purpose=transaction.purpose,
        )

    def add(self, transaction: entities.Transaction) -> None:
        db.session.add(self.object_to_orm(transaction))<|MERGE_RESOLUTION|>--- conflicted
+++ resolved
@@ -6,11 +6,8 @@
 from typing import Iterator, List, Optional, TypeVar, Union
 
 from injector import inject
-<<<<<<< HEAD
+from sqlalchemy import desc
 from werkzeug.security import generate_password_hash
-=======
-from sqlalchemy import desc
->>>>>>> bbc40a67
 
 from arbeitszeit import entities, repositories
 from project.extensions import db
