--- conflicted
+++ resolved
@@ -661,45 +661,6 @@
             for plan_orm in Plan.query.filter(Plan.planner == str(company_id))
         )
 
-<<<<<<< HEAD
-=======
-    def get_non_active_plans_for_company(
-        self, company_id: UUID
-    ) -> Iterator[entities.Plan]:
-        return (
-            self.object_from_orm(plan_orm)
-            for plan_orm in Plan.query.filter(
-                Plan.planner == str(company_id),
-                Plan.approved == True,
-                Plan.is_active == False,
-                Plan.expired == False,
-            )
-        )
-
-    def get_active_plans_for_company(self, company_id: UUID) -> Iterator[entities.Plan]:
-        return (
-            self.object_from_orm(plan_orm)
-            for plan_orm in Plan.query.filter(
-                Plan.planner == str(company_id),
-                Plan.approved == True,
-                Plan.is_active == True,
-                Plan.expired == False,
-            )
-        )
-
-    def get_expired_plans_for_company(
-        self, company_id: UUID
-    ) -> Iterator[entities.Plan]:
-        return (
-            self.object_from_orm(plan_orm)
-            for plan_orm in Plan.query.filter(
-                Plan.planner == str(company_id),
-                Plan.expired == True,
-                Plan.hidden_by_user == False,
-            )
-        )
-
->>>>>>> 4c2f84a7
     def toggle_product_availability(self, plan: entities.Plan) -> None:
         plan.is_available = True if (plan.is_available == False) else False
 
