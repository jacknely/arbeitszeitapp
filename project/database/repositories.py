from __future__ import annotations

from dataclasses import dataclass
from datetime import datetime
from decimal import Decimal
from typing import Iterable, Iterator, List, Optional, Union
from uuid import UUID, uuid4

from flask_sqlalchemy import SQLAlchemy
from injector import inject
from sqlalchemy import desc, func
from werkzeug.security import generate_password_hash

from arbeitszeit import entities, repositories
from arbeitszeit.decimal import decimal_sum
from arbeitszeit.user_action import UserAction
from project.error import PlanNotFound
from project.models import (
    Account,
    Company,
    CompanyWorkInvite,
    Member,
    Message,
    Plan,
    PlanDraft,
    Purchase,
    SocialAccounting,
    Transaction,
)


@inject
@dataclass
class CompanyWorkerRepository(repositories.CompanyWorkerRepository):
    member_repository: MemberRepository
    company_repository: CompanyRepository

    def add_worker_to_company(
        self, company: entities.Company, worker: entities.Member
    ) -> None:
        company_orm = self.company_repository.object_to_orm(company)
        worker_orm = self.member_repository.object_to_orm(worker)
        if worker_orm not in company_orm.workers:
            company_orm.workers.append(worker_orm)

    def get_company_workers(self, company: entities.Company) -> List[entities.Member]:
        company_orm = self.company_repository.object_to_orm(company)
        return [
            self.member_repository.object_from_orm(member)
            for member in company_orm.workers
        ]

    def get_member_workplaces(self, member: UUID) -> List[entities.Company]:
        member_orm = Member.query.filter_by(id=str(member)).first()
        if member_orm is None:
            return []
        workplaces_orm = member_orm.workplaces.all()
        return [
            self.company_repository.object_from_orm(workplace_orm)
            for workplace_orm in workplaces_orm
        ]


@inject
@dataclass
class MemberRepository(repositories.MemberRepository):
    account_repository: AccountRepository
    db: SQLAlchemy

    def get_by_id(self, id: UUID) -> Optional[entities.Member]:
        orm_object = Member.query.filter_by(id=str(id)).first()
        if orm_object is None:
            return None
        return self.object_from_orm(orm_object)

    def object_from_orm(self, orm_object: Member) -> entities.Member:
        member_account = self.account_repository.object_from_orm(orm_object.account)
        return entities.Member(
            id=UUID(orm_object.id),
            name=orm_object.name,
            account=member_account,
            email=orm_object.email,
        )

    def object_to_orm(self, member: entities.Member) -> Member:
        return Member.query.get(str(member.id))

    def create_member(
        self, email: str, name: str, password: str, account: entities.Account
    ) -> entities.Member:
        orm_account = self.account_repository.object_to_orm(account)
        orm_member = Member(
            id=str(uuid4()),
            email=email,
            name=name,
            password=generate_password_hash(password, method="sha256"),
            account=orm_account,
        )
        orm_account.account_owner_member = orm_member.id
        self.db.session.add(orm_member)
        return self.object_from_orm(orm_member)

    def has_member_with_email(self, email: str) -> bool:
        return Member.query.filter_by(email=email).count()

    def count_registered_members(self) -> int:
        return int(self.db.session.query(func.count(Member.id)).one()[0])


@inject
@dataclass
class CompanyRepository(repositories.CompanyRepository):
    account_repository: AccountRepository
    member_repository: MemberRepository
    db: SQLAlchemy

    def object_to_orm(self, company: entities.Company) -> Company:
        return Company.query.get(str(company.id))

    def object_from_orm(self, company_orm: Company) -> entities.Company:
        return entities.Company(
            id=UUID(company_orm.id),
            email=company_orm.email,
            name=company_orm.name,
            means_account=self.account_repository.object_from_orm(
                self._get_means_account(company_orm)
            ),
            raw_material_account=self.account_repository.object_from_orm(
                self._get_resources_account(company_orm)
            ),
            work_account=self.account_repository.object_from_orm(
                self._get_labour_account(company_orm)
            ),
            product_account=self.account_repository.object_from_orm(
                self._get_products_account(company_orm)
            ),
        )

    def _get_means_account(self, company: Company) -> Account:
        account = company.accounts.filter_by(account_type="p").first()
        assert account
        return account

    def _get_resources_account(self, company: Company) -> Account:
        account = company.accounts.filter_by(account_type="r").first()
        assert account
        return account

    def _get_labour_account(self, company: Company) -> Account:
        account = company.accounts.filter_by(account_type="a").first()
        assert account
        return account

    def _get_products_account(self, company: Company) -> Account:
        account = company.accounts.filter_by(account_type="prd").first()
        assert account
        return account

    def get_by_id(self, id: UUID) -> Optional[entities.Company]:
        company_orm = Company.query.filter_by(id=str(id)).first()
        if company_orm is None:
            return None
        else:
            return self.object_from_orm(company_orm)

    def create_company(
        self,
        email: str,
        name: str,
        password: str,
        means_account: entities.Account,
        labour_account: entities.Account,
        resource_account: entities.Account,
        products_account: entities.Account,
    ) -> entities.Company:
        company = Company(
            id=str(uuid4()),
            email=email,
            name=name,
            password=generate_password_hash(password, method="sha256"),
        )
        self.db.session.add(company)
        for account in [
            means_account,
            labour_account,
            resource_account,
            products_account,
        ]:
            account_orm = self.account_repository.object_to_orm(account)
            account_orm.account_owner_company = company.id
        return self.object_from_orm(company)

    def has_company_with_email(self, email: str) -> bool:
        return Company.query.filter_by(email=email).first() is not None

    def count_registered_companies(self) -> int:
        return int(self.db.session.query(func.count(Company.id)).one()[0])

    def query_companies_by_name(self, query: str) -> Iterator[entities.Company]:
        return (
            self.object_from_orm(company)
            for company in Company.query.filter(
                Company.name.ilike("%" + query + "%")
            ).all()
        )

    def query_companies_by_email(self, query: str) -> Iterator[entities.Company]:
        return (
            self.object_from_orm(company)
            for company in Company.query.filter(
                Company.email.ilike("%" + query + "%")
            ).all()
        )

    def get_all_companies(self) -> Iterator[entities.Company]:
        return (self.object_from_orm(company) for company in Company.query.all())


@inject
@dataclass
class AccountRepository(repositories.AccountRepository):
    db: SQLAlchemy

    def object_from_orm(self, account_orm: Account) -> entities.Account:
        assert account_orm
        return entities.Account(
            id=UUID(account_orm.id),
            account_type=account_orm.account_type,
        )

    def object_to_orm(self, account: entities.Account) -> Account:
        account_orm = Account.query.filter_by(id=str(account.id)).first()
        assert account_orm
        return account_orm

    def create_account(self, account_type: entities.AccountTypes) -> entities.Account:
        account = Account(id=str(uuid4()), account_type=account_type.value)
        self.db.session.add(account)
        return self.object_from_orm(account)

    def get_account_balance(self, account: entities.Account) -> Decimal:
        account_orm = self.object_to_orm(account)
        received = set(account_orm.transactions_received)
        sent = set(account_orm.transactions_sent)
        intersection = received & sent
        received -= intersection
        sent -= intersection
        return decimal_sum(t.amount for t in received) - decimal_sum(
            t.amount for t in sent
        )

    def get_by_id(self, id: UUID) -> entities.Account:
        return self.object_from_orm(Account.query.get(str(id)))


@inject
@dataclass
class AccountOwnerRepository(repositories.AccountOwnerRepository):
    account_repository: AccountRepository
    member_repository: MemberRepository
    company_repository: CompanyRepository
    social_accounting_repository: AccountingRepository

    def get_account_owner(
        self, account: entities.Account
    ) -> Union[entities.Member, entities.Company, entities.SocialAccounting]:
        account_owner: Union[
            entities.Member, entities.Company, entities.SocialAccounting
        ]
        account_orm = self.account_repository.object_to_orm(account)
        if account_orm.account_owner_member:
            account_owner = self.member_repository.object_from_orm(account_orm.member)
        elif account_orm.account_owner_company:
            account_owner = self.company_repository.object_from_orm(account_orm.company)
        elif account_orm.account_owner_social_accounting:
            account_owner = self.social_accounting_repository.object_from_orm(
                account_orm.social_accounting
            )

        assert account_owner
        return account_owner


@inject
@dataclass
class AccountingRepository:
    account_repository: AccountRepository
    db: SQLAlchemy

    def object_from_orm(
        self, accounting_orm: SocialAccounting
    ) -> entities.SocialAccounting:
        accounting_account_orm = accounting_orm.account
        accounting_account = self.account_repository.object_from_orm(
            accounting_account_orm
        )
        return entities.SocialAccounting(
            account=accounting_account,
            id=UUID(accounting_orm.id),
        )

    def get_or_create_social_accounting(self) -> entities.SocialAccounting:
        return self.object_from_orm(self.get_or_create_social_accounting_orm())

    def get_or_create_social_accounting_orm(self) -> SocialAccounting:
        social_accounting = SocialAccounting.query.first()
        if not social_accounting:
            social_accounting = SocialAccounting(
                id=str(uuid4()),
            )
            account = self.account_repository.create_account(
                entities.AccountTypes.accounting
            )
            social_accounting.account = self.account_repository.object_to_orm(account)
            self.db.session.add(social_accounting, account)
        return social_accounting

    def get_by_id(self, id: UUID) -> Optional[entities.SocialAccounting]:
        accounting_orm = SocialAccounting.query.filter_by(id=str(id)).first()
        if accounting_orm is None:
            return None
        return self.object_from_orm(accounting_orm)


@inject
@dataclass
class PurchaseRepository(repositories.PurchaseRepository):
    member_repository: MemberRepository
    plan_repository: PlanRepository
    company_repository: CompanyRepository
    db: SQLAlchemy

    def object_to_orm(self, purchase: entities.Purchase) -> Purchase:
        return Purchase(
            purchase_date=purchase.purchase_date,
            plan_id=str(purchase.plan.id),
            type_member=isinstance(purchase.buyer, entities.Member),
            company=(
                self.company_repository.object_to_orm(purchase.buyer).id
                if isinstance(purchase.buyer, entities.Company)
                else None
            ),
            member=(
                self.member_repository.object_to_orm(purchase.buyer).id
                if isinstance(purchase.buyer, entities.Member)
                else None
            ),
            price_per_unit=float(purchase.price_per_unit),
            amount=purchase.amount,
            purpose=purchase.purpose.value,
        )

    def object_from_orm(self, purchase: Purchase) -> entities.Purchase:
        plan = self.plan_repository.get_plan_by_id(purchase.plan_id)
        assert plan is not None
        return entities.Purchase(
            purchase_date=purchase.purchase_date,
            plan=plan,
            buyer=self._get_buyer(purchase),
            price_per_unit=purchase.price_per_unit,
            amount=purchase.amount,
            purpose=purchase.purpose,
        )

    def _get_buyer(
        self, purchase: Purchase
    ) -> Union[entities.Company, entities.Member]:
        buyer: Union[None, entities.Company, entities.Member]
        if purchase.type_member:
            buyer = self.member_repository.get_by_id(purchase.member)
        else:
            buyer = self.company_repository.get_by_id(purchase.company)
        assert buyer is not None
        return buyer

    def create_purchase(
        self,
        purchase_date: datetime,
        plan: entities.Plan,
        buyer: Union[entities.Member, entities.Company],
        price_per_unit: Decimal,
        amount: int,
        purpose: entities.PurposesOfPurchases,
    ) -> entities.Purchase:
        purchase = entities.Purchase(
            purchase_date=purchase_date,
            plan=plan,
            buyer=buyer,
            price_per_unit=price_per_unit,
            amount=amount,
            purpose=purpose,
        )
        purchase_orm = self.object_to_orm(purchase)
        self.db.session.add(purchase_orm)
        return purchase

    def get_purchases_descending_by_date(
        self, user: Union[entities.Member, entities.Company]
    ) -> Iterator[entities.Purchase]:
        user_orm: Union[Member, Company]
        if isinstance(user, entities.Company):
            user_orm = self.company_repository.object_to_orm(user)
        else:
            user_orm = self.member_repository.object_to_orm(user)
        return (
            self.object_from_orm(purchase)
            for purchase in user_orm.purchases.order_by(desc("purchase_date")).all()
        )


@inject
@dataclass
class PlanRepository(repositories.PlanRepository):
    company_repository: CompanyRepository
    accounting_repository: AccountingRepository
    db: SQLAlchemy

    def object_from_orm(self, plan: Plan) -> entities.Plan:
        production_costs = entities.ProductionCosts(
            labour_cost=plan.costs_a,
            resource_cost=plan.costs_r,
            means_cost=plan.costs_p,
        )
        planner = self.company_repository.get_by_id(UUID(plan.planner))
        assert planner is not None
        return entities.Plan(
            id=UUID(plan.id),
            plan_creation_date=plan.plan_creation_date,
            planner=planner,
            production_costs=production_costs,
            prd_name=plan.prd_name,
            prd_unit=plan.prd_unit,
            prd_amount=plan.prd_amount,
            description=plan.description,
            timeframe=plan.timeframe,
            is_public_service=plan.is_public_service,
            approved=plan.approved,
            approval_date=plan.approval_date,
            approval_reason=plan.approval_reason,
            is_active=plan.is_active,
            expired=plan.expired,
            renewed=plan.renewed,
            expiration_relative=plan.expiration_relative,
            expiration_date=plan.expiration_date,
            activation_date=plan.activation_date,
            active_days=plan.active_days,
            payout_count=plan.payout_count,
<<<<<<< HEAD
            cooperation=None,
=======
            is_available=plan.is_available,
>>>>>>> fccf87dd
        )

    def object_to_orm(self, plan: entities.Plan) -> Plan:
        return Plan.query.get(str(plan.id))

    def get_plan_by_id(self, id: UUID) -> Optional[entities.Plan]:
        plan_orm = Plan.query.filter_by(id=str(id)).first()
        if plan_orm is None:
            return None
        else:
            return self.object_from_orm(plan_orm)

    def _create_plan_from_draft(
        self,
        plan: entities.PlanDraft,
    ) -> Plan:
        costs = plan.production_costs
        plan = Plan(
            id=plan.id,
            plan_creation_date=plan.creation_date,
            planner=self.company_repository.object_to_orm(plan.planner).id,
            costs_p=costs.means_cost,
            costs_r=costs.resource_cost,
            costs_a=costs.labour_cost,
            prd_name=plan.product_name,
            prd_unit=plan.unit_of_distribution,
            prd_amount=plan.amount_produced,
            description=plan.description,
            timeframe=plan.timeframe,
            is_public_service=plan.is_public_service,
            is_active=False,
            activation_date=None,
            expiration_date=None,
            active_days=None,
            payout_count=0,
            is_available=True,
        )
        self.db.session.add(plan)
        return plan

    def approve_plan(
        self, draft: entities.PlanDraft, approval_timestamp: datetime
    ) -> entities.Plan:
        plan_orm = self._create_plan_from_draft(draft)
        plan_orm.approved = True
        plan_orm.approval_reason = "approved"
        plan_orm.approval_date = approval_timestamp
        return self.object_from_orm(plan_orm)

    def activate_plan(self, plan: entities.Plan, activation_date: datetime) -> None:
        plan.is_active = True
        plan.activation_date = activation_date

        plan_orm = self.object_to_orm(plan)
        plan_orm.is_active = True
        plan_orm.activation_date = activation_date

    def set_plan_as_expired(self, plan: entities.Plan) -> None:
        plan.expired = True
        plan.is_active = False

        plan_orm = self.object_to_orm(plan)
        plan_orm.expired = True
        plan_orm.is_active = False

    def set_plan_as_renewed(self, plan: entities.Plan) -> None:
        plan.renewed = True

        plan_orm = self.object_to_orm(plan)
        plan_orm.renewed = True

    def set_expiration_date(
        self, plan: entities.Plan, expiration_date: datetime
    ) -> None:
        plan.expiration_date = expiration_date

        plan_orm = self.object_to_orm(plan)
        plan_orm.expiration_date = expiration_date

    def set_expiration_relative(self, plan: entities.Plan, days: int) -> None:
        plan.expiration_relative = days

        plan_orm = self.object_to_orm(plan)
        plan_orm.expiration_relative = days

    def set_active_days(self, plan: entities.Plan, full_active_days: int) -> None:
        plan.active_days = full_active_days

        plan_orm = self.object_to_orm(plan)
        plan_orm.active_days = full_active_days

    def increase_payout_count_by_one(self, plan: entities.Plan) -> None:
        plan.payout_count += 1

        plan_orm = self.object_to_orm(plan)
        plan_orm.payout_count += 1

    def all_active_plans(self) -> Iterator[entities.Plan]:
        return (
            self.object_from_orm(plan_orm)
            for plan_orm in Plan.query.filter_by(is_active=True).all()
        )

    def count_active_plans(self) -> int:
        return int(
            self.db.session.query(func.count(Plan.id))
            .filter_by(is_active=True)
            .one()[0]
        )

    def count_active_public_plans(self) -> int:
        return int(
            self.db.session.query(func.count(Plan.id))
            .filter_by(is_active=True, is_public_service=True)
            .one()[0]
        )

    def avg_timeframe_of_active_plans(self) -> Decimal:
        return Decimal(
            self.db.session.query(func.avg(Plan.timeframe))
            .filter_by(is_active=True)
            .one()[0]
            or 0
        )

    def sum_of_active_planned_work(self) -> Decimal:
        return Decimal(
            self.db.session.query(func.sum(Plan.costs_a))
            .filter_by(is_active=True)
            .one()[0]
            or 0
        )

    def sum_of_active_planned_resources(self) -> Decimal:
        return Decimal(
            self.db.session.query(func.sum(Plan.costs_r))
            .filter_by(is_active=True)
            .one()[0]
            or 0
        )

    def sum_of_active_planned_means(self) -> Decimal:
        return Decimal(
            self.db.session.query(func.sum(Plan.costs_p))
            .filter_by(is_active=True)
            .one()[0]
            or 0
        )

    def all_plans_approved_and_not_expired(self) -> Iterator[entities.Plan]:
        return (
            self.object_from_orm(plan_orm)
            for plan_orm in Plan.query.filter_by(approved=True, expired=False).all()
        )

    def all_productive_plans_approved_active_and_not_expired(
        self,
    ) -> Iterator[entities.Plan]:
        return (
            self.object_from_orm(plan_orm)
            for plan_orm in Plan.query.filter_by(
                approved=True, is_active=True, expired=False, is_public_service=False
            ).all()
        )

    def all_public_plans_approved_active_and_not_expired(
        self,
    ) -> Iterator[entities.Plan]:
        return (
            self.object_from_orm(plan_orm)
            for plan_orm in Plan.query.filter_by(
                approved=True, is_active=True, expired=False, is_public_service=True
            ).all()
        )

    def all_plans_approved_active_and_not_expired(self) -> Iterator[entities.Plan]:
        return (
            self.object_from_orm(plan_orm)
            for plan_orm in Plan.query.filter_by(
                approved=True,
                is_active=True,
                expired=False,
            ).all()
        )

    def delete_plan(self, plan_id: UUID) -> None:
        plan_orm = Plan.query.filter_by(id=str(plan_id)).first()
        if plan_orm is None:
            raise PlanNotFound()
        else:
            self.db.session.delete(plan_orm)

    def query_active_plans_by_product_name(self, query: str) -> Iterator[entities.Plan]:
        return (
            self.object_from_orm(plan)
            for plan in Plan.query.filter(
                Plan.is_active == True, Plan.prd_name.contains(query)
            ).all()
        )

    def query_active_plans_by_plan_id(self, query: str) -> Iterator[entities.Plan]:
        return (
            self.object_from_orm(plan)
            for plan in Plan.query.filter(
                Plan.is_active == True, Plan.id.contains(query)
            ).all()
        )

    def get_all_plans_for_company(self, company_id: UUID) -> Iterator[entities.Plan]:
        return (
            self.object_from_orm(plan_orm)
            for plan_orm in Plan.query.filter(Plan.planner == str(company_id))
        )

    def get_non_active_plans_for_company(
        self, company_id: UUID
    ) -> Iterator[entities.Plan]:
        return (
            self.object_from_orm(plan_orm)
            for plan_orm in Plan.query.filter(
                Plan.planner == str(company_id),
                Plan.approved == True,
                Plan.is_active == False,
                Plan.expired == False,
            )
        )

    def get_active_plans_for_company(self, company_id: UUID) -> Iterator[entities.Plan]:
        return (
            self.object_from_orm(plan_orm)
            for plan_orm in Plan.query.filter(
                Plan.planner == str(company_id),
                Plan.approved == True,
                Plan.is_active == True,
                Plan.expired == False,
            )
        )

    def get_expired_plans_for_company(
        self, company_id: UUID
    ) -> Iterator[entities.Plan]:
        return (
            self.object_from_orm(plan_orm)
            for plan_orm in Plan.query.filter(
                Plan.planner == str(company_id),
                Plan.expired == True,
            )
        )

    def toggle_product_availability(self, plan: entities.Plan) -> None:
        plan.is_available = True if (plan.is_available == False) else False

        plan_orm = self.object_to_orm(plan)
        plan_orm.is_available = True if (plan_orm.is_available == False) else False

    def __len__(self) -> int:
        return len(Plan.query.all())


@inject
@dataclass
class TransactionRepository(repositories.TransactionRepository):
    account_repository: AccountRepository
    db: SQLAlchemy

    def object_to_orm(self, transaction: entities.Transaction) -> Transaction:
        return Transaction.query.get(str(transaction.id))

    def object_from_orm(self, transaction: Transaction) -> entities.Transaction:
        return entities.Transaction(
            id=UUID(transaction.id),
            date=transaction.date,
            sending_account=self.account_repository.get_by_id(
                transaction.sending_account
            ),
            receiving_account=self.account_repository.get_by_id(
                transaction.receiving_account
            ),
            amount=Decimal(transaction.amount),
            purpose=transaction.purpose,
        )

    def create_transaction(
        self,
        date: datetime,
        sending_account: entities.Account,
        receiving_account: entities.Account,
        amount: Decimal,
        purpose: str,
    ) -> entities.Transaction:
        transaction = Transaction(
            id=str(uuid4()),
            date=date,
            sending_account=str(sending_account.id),
            receiving_account=str(receiving_account.id),
            amount=amount,
            purpose=purpose,
        )
        self.db.session.add(transaction)
        return self.object_from_orm(transaction)

    def all_transactions_sent_by_account(
        self, account: entities.Account
    ) -> List[entities.Transaction]:
        account_orm = self.account_repository.object_to_orm(account)
        return [
            self.object_from_orm(transaction)
            for transaction in account_orm.transactions_sent.all()
        ]

    def all_transactions_received_by_account(
        self, account: entities.Account
    ) -> List[entities.Transaction]:
        account_orm = self.account_repository.object_to_orm(account)
        return [
            self.object_from_orm(transaction)
            for transaction in account_orm.transactions_received.all()
        ]


@inject
@dataclass
class PlanDraftRepository(repositories.PlanDraftRepository):
    db: SQLAlchemy
    company_repository: CompanyRepository

    def create_plan_draft(
        self,
        planner: UUID,
        product_name: str,
        description: str,
        costs: entities.ProductionCosts,
        production_unit: str,
        amount: int,
        timeframe_in_days: int,
        is_public_service: bool,
        creation_timestamp: datetime,
    ) -> entities.PlanDraft:
        orm = PlanDraft(
            id=str(uuid4()),
            plan_creation_date=creation_timestamp,
            planner=str(planner),
            costs_p=costs.means_cost,
            costs_r=costs.resource_cost,
            costs_a=costs.labour_cost,
            prd_name=product_name,
            prd_unit=production_unit,
            prd_amount=amount,
            description=description,
            timeframe=timeframe_in_days,
            is_public_service=is_public_service,
        )
        self.db.session.add(orm)
        return self._object_from_orm(orm)

    def get_by_id(self, id: UUID) -> Optional[entities.PlanDraft]:
        orm = PlanDraft.query.get(str(id))
        if orm is None:
            return None
        else:
            return self._object_from_orm(orm)

    def delete_draft(self, id: UUID) -> None:
        PlanDraft.query.filter_by(id=str(id)).delete()

    def _object_from_orm(self, orm: PlanDraft) -> entities.PlanDraft:
        planner = self.company_repository.get_by_id(orm.planner)
        assert planner is not None
        return entities.PlanDraft(
            id=orm.id,
            creation_date=orm.plan_creation_date,
            planner=planner,
            production_costs=entities.ProductionCosts(
                labour_cost=orm.costs_a,
                resource_cost=orm.costs_r,
                means_cost=orm.costs_p,
            ),
            product_name=orm.prd_name,
            unit_of_distribution=orm.prd_unit,
            amount_produced=orm.prd_amount,
            description=orm.description,
            timeframe=orm.timeframe,
            is_public_service=orm.is_public_service,
        )

    def all_drafts_of_company(self, id: UUID) -> Iterable[entities.PlanDraft]:
        draft_owner = Company.query.filter_by(id=str(id)).first()
        assert draft_owner is not None
        drafts = draft_owner.drafts.all()
        return (self._object_from_orm(draft) for draft in drafts)


@inject
@dataclass
class WorkerInviteRepository(repositories.WorkerInviteRepository):
    db: SQLAlchemy
    company_repository: CompanyRepository
    member_repository: MemberRepository

    def is_worker_invited_to_company(self, company: UUID, worker: UUID) -> bool:
        return (
            CompanyWorkInvite.query.filter_by(
                company=str(company),
                member=str(worker),
            ).count()
            > 0
        )

    def create_company_worker_invite(self, company: UUID, worker: UUID) -> UUID:
        invite = CompanyWorkInvite(
            id=str(uuid4()),
            company=str(company),
            member=str(worker),
        )
        self.db.session.add(invite)
        return invite.id

    def get_companies_worker_is_invited_to(self, member: UUID) -> Iterable[UUID]:
        for invite in CompanyWorkInvite.query.filter_by(member=str(member)):
            yield UUID(invite.company)

    def get_by_id(self, id: UUID) -> Optional[entities.CompanyWorkInvite]:
        if (
            invite_orm := CompanyWorkInvite.query.filter_by(id=str(id)).first()
        ) is not None:
            company = self.company_repository.get_by_id(UUID(invite_orm.company))
            if company is None:
                return None
            member = self.member_repository.get_by_id(UUID(invite_orm.member))
            if member is None:
                return None
            return entities.CompanyWorkInvite(
                company=company,
                member=member,
            )
        return None

    def delete_invite(self, id: UUID) -> None:
        CompanyWorkInvite.query.filter_by(id=str(id)).delete()


@inject
@dataclass
class MessageRepository(repositories.MessageRepository):
    db: SQLAlchemy
    member_repository: MemberRepository
    company_repository: CompanyRepository
    social_accounting_repository: AccountingRepository

    def get_by_id(self, id: UUID) -> Optional[entities.Message]:
        orm_message = Message.query.filter_by(id=str(id)).first()
        if orm_message is None:
            return None
        return self.object_from_orm(orm_message)

    def object_from_orm(self, message: Message) -> entities.Message:
        addressee = self._get_user(UUID(message.addressee))
        if addressee is None:
            raise Exception(
                "Internal error, addressee of message could not be retrieved"
            )
        sender = self._get_user_or_social_accounting(UUID(message.sender))
        if sender is None:
            raise Exception("Internal error, sender of message could not be retrieved")
        return entities.Message(
            sender=sender,
            id=UUID(message.id),
            title=message.title,
            content=message.content,
            addressee=addressee,
            sender_remarks=message.sender_remarks,
            user_action=message.user_action,
            is_read=message.is_read,
        )

    def _get_user(self, id: UUID) -> Union[None, entities.Member, entities.Company]:
        member = self.member_repository.get_by_id(id)
        return member or self.company_repository.get_by_id(id)

    def _get_user_or_social_accounting(
        self, id: UUID
    ) -> Union[None, entities.Member, entities.Company, entities.SocialAccounting]:
        user = self._get_user(id)
        if user is not None:
            return user
        return self.social_accounting_repository.get_by_id(id)

    def create_message(
        self,
        sender: Union[entities.Company, entities.Member, entities.SocialAccounting],
        addressee: Union[entities.Member, entities.Company],
        title: str,
        content: str,
        sender_remarks: Optional[str],
        reference: Optional[UserAction],
    ) -> entities.Message:
        message = Message(
            id=str(uuid4()),
            sender=str(sender.id),
            addressee=str(addressee.id),
            title=title,
            content=content,
            user_action=reference,
            sender_remarks=sender_remarks,
            is_read=False,
        )
        self.db.session.add(message)
        return self.object_from_orm(message)

    def mark_as_read(self, message: entities.Message) -> None:
        message.is_read = True
        Message.query.filter_by(id=str(message.id)).update({Message.is_read: True})

    def has_unread_messages_for_user(self, user: UUID) -> bool:
        return bool(Message.query.filter_by(addressee=str(user), is_read=False).count())

    def get_messages_to_user(self, user: UUID) -> Iterable[entities.Message]:
        return (
            self.object_from_orm(m)
            for m in Message.query.filter_by(addressee=str(user))
        )<|MERGE_RESOLUTION|>--- conflicted
+++ resolved
@@ -445,11 +445,8 @@
             activation_date=plan.activation_date,
             active_days=plan.active_days,
             payout_count=plan.payout_count,
-<<<<<<< HEAD
             cooperation=None,
-=======
             is_available=plan.is_available,
->>>>>>> fccf87dd
         )
 
     def object_to_orm(self, plan: entities.Plan) -> Plan:
