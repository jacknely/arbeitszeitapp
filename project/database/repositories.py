--- conflicted
+++ resolved
@@ -694,7 +694,6 @@
         else:
             self.db.session.delete(plan_orm)
 
-<<<<<<< HEAD
     def query_active_plans_by_product_name(self, query: str) -> Iterator[entities.Plan]:
         return (
             self.object_from_orm(plan)
@@ -709,7 +708,8 @@
             for plan in Plan.query.filter(
                 Plan.is_active == True, Plan.id.contains(query)
             ).all()
-=======
+        )
+
     def get_all_plans_for_company(self, company_id: UUID) -> Iterator[entities.Plan]:
         return (
             self.object_from_orm(plan_orm)
@@ -749,7 +749,6 @@
                 Plan.planner == str(company_id),
                 Plan.expired == True,
             )
->>>>>>> cd985e00
         )
 
     def __len__(self) -> int:
