from wtforms import (
    BooleanField,
    Form,
    PasswordField,
    SelectField,
    StringField,
    validators,
)


class ProductSearchForm(Form):
    choices = [("Name", "Name"), ("Beschreibung", "Beschreibung")]
<<<<<<< HEAD
    select = SelectField(
        "Nach Produkten suchen", choices=choices, validators=[validators.DataRequired()]
    )
    search = StringField(
        "Suchbegriff",
        validators=[validators.InputRequired(message="Suchbegriff erforderlich")],
    )


class RegisterForm(Form):
    email = StringField(
        "Email",
        validators=[validators.Email(message="Korrekte Emailadresse erforderlich")],
    )
    name = StringField(
        "Name",
        validators=[validators.InputRequired(message="Name ist erforderlich")],
    )
    password = PasswordField(
        "Passwort",
        validators=[
            validators.Length(
                min=8, message="Passwort muss mindestens 8 Zeichen umfassen"
            )
        ],
    )


class LoginForm(Form):
    email = StringField(
        "Email",
        validators=[validators.InputRequired(message="Emailadresse erforderlich")],
    )
    password = PasswordField(
        "Passwort",
        validators=[validators.InputRequired(message="Passwort erforderlich")],
    )
    remember = BooleanField("Angemeldet bleiben?")
=======
    select = SelectField("Nach Produkten suchen:", choices=choices)
    search = StringField("")

    def get_query_string(self) -> str:
        return self.data["search"]

    def get_category_string(self) -> str:
        return self.data["select"]
>>>>>>> e33beb2b
<|MERGE_RESOLUTION|>--- conflicted
+++ resolved
@@ -10,7 +10,6 @@
 
 class ProductSearchForm(Form):
     choices = [("Name", "Name"), ("Beschreibung", "Beschreibung")]
-<<<<<<< HEAD
     select = SelectField(
         "Nach Produkten suchen", choices=choices, validators=[validators.DataRequired()]
     )
@@ -18,6 +17,12 @@
         "Suchbegriff",
         validators=[validators.InputRequired(message="Suchbegriff erforderlich")],
     )
+
+    def get_query_string(self) -> str:
+        return self.data["search"]
+
+    def get_category_string(self) -> str:
+        return self.data["select"]
 
 
 class RegisterForm(Form):
@@ -48,14 +53,4 @@
         "Passwort",
         validators=[validators.InputRequired(message="Passwort erforderlich")],
     )
-    remember = BooleanField("Angemeldet bleiben?")
-=======
-    select = SelectField("Nach Produkten suchen:", choices=choices)
-    search = StringField("")
-
-    def get_query_string(self) -> str:
-        return self.data["search"]
-
-    def get_category_string(self) -> str:
-        return self.data["select"]
->>>>>>> e33beb2b
+    remember = BooleanField("Angemeldet bleiben?")