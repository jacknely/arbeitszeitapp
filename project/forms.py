--- conflicted
+++ resolved
@@ -157,7 +157,6 @@
         return self.data["action"]
 
 
-<<<<<<< HEAD
 class InviteWorkerToCompanyForm(Form):
     member_id = StringField(
         validators=[
@@ -167,7 +166,8 @@
 
     def get_worker_id(self) -> str:
         return self.data["member_id"]
-=======
+
+
 class RequestCooperationForm(Form):
     plan_id = StringField()
     cooperation_id = StringField()
@@ -176,5 +176,4 @@
         return self.data["plan_id"]
 
     def get_cooperation_id_string(self) -> str:
-        return self.data["cooperation_id"]
->>>>>>> e756bf12
+        return self.data["cooperation_id"]