from uuid import UUID

from flask import Blueprint, redirect, render_template, request, session, url_for
from flask_login import current_user, login_required

from arbeitszeit import use_cases
from arbeitszeit_web.get_member_profile_info import GetMemberProfileInfoPresenter
from arbeitszeit_web.get_plan_summary import GetPlanSummarySuccessPresenter
from arbeitszeit_web.get_statistics import GetStatisticsPresenter
from arbeitszeit_web.pay_consumer_product import (
    PayConsumerProductController,
    PayConsumerProductPresenter,
)
from arbeitszeit_web.query_plans import QueryPlansController, QueryPlansPresenter
from arbeitszeit_web.query_products import (
    QueryProductsController,
    QueryProductsPresenter,
)
from project.database import (
    AccountRepository,
    CompanyRepository,
    MemberRepository,
    PlanRepository,
    commit_changes,
)
from project.dependency_injection import with_injection
from project.forms import PayConsumerProductForm, PlanSearchForm, ProductSearchForm
from project.url_index import MemberUrlIndex
<<<<<<< HEAD
from project.views import Http404View, PayConsumerProductView, QueryProductsView
=======
from project.views import PayConsumerProductView, QueryPlansView, QueryProductsView
>>>>>>> 9e8f286b

main_member = Blueprint(
    "main_member", __name__, template_folder="templates", static_folder="static"
)


def user_is_member():
    return True if session["user_type"] == "member" else False


@main_member.route("/member/kaeufe")
@login_required
@with_injection
def my_purchases(
    query_purchases: use_cases.QueryPurchases, member_repository: MemberRepository
):
    if not user_is_member():
        return redirect(url_for("auth.zurueck"))

    member = member_repository.get_member_by_id(current_user.id)
    purchases = list(query_purchases(member))
    return render_template("member/my_purchases.html", purchases=purchases)


@main_member.route("/member/suchen", methods=["GET", "POST"])
@login_required
@with_injection
def suchen(
    query_products: use_cases.QueryProducts,
    controller: QueryProductsController,
):
    if not user_is_member():
        return redirect(url_for("auth.zurueck"))
    template_name = "member/query_products.html"
    search_form = ProductSearchForm(request.form)
    presenter = QueryProductsPresenter(
        MemberUrlIndex(),
    )
    view = QueryProductsView(
        search_form, query_products, presenter, controller, template_name
    )
    if request.method == "POST":
        return view.respond_to_post()
    else:
        return view.respond_to_get()


@main_member.route("/member/query_plans", methods=["GET", "POST"])
@login_required
@with_injection
def query_plans(
    query_plans: use_cases.QueryPlans,
    controller: QueryPlansController,
):
    if not user_is_member():
        return redirect(url_for("auth.zurueck"))

    presenter = QueryPlansPresenter(MemberUrlIndex())
    template_name = "member/query_plans.html"
    search_form = PlanSearchForm(request.form)
    view = QueryPlansView(
        search_form, query_plans, presenter, controller, template_name
    )
    if request.method == "POST":
        return view.respond_to_post()
    else:
        return view.respond_to_get()


@main_member.route("/member/pay_consumer_product", methods=["GET", "POST"])
@commit_changes
@login_required
@with_injection
def pay_consumer_product(
    pay_consumer_product: use_cases.PayConsumerProduct,
    company_repository: CompanyRepository,
    member_repository: MemberRepository,
    plan_repository: PlanRepository,
    presenter: PayConsumerProductPresenter,
    controller: PayConsumerProductController,
):
    if not user_is_member():
        return redirect(url_for("auth.zurueck"))

    view = PayConsumerProductView(
        form=PayConsumerProductForm(request.form),
        current_user=current_user.id,
        pay_consumer_product=pay_consumer_product,
        controller=controller,
        presenter=presenter,
    )
    if request.method == "POST":
        return view.respond_to_post()
    else:
        return view.respond_to_get()


@main_member.route("/member/profile")
@login_required
@with_injection
def profile(
    get_member_profile: use_cases.GetMemberProfileInfo,
    presenter: GetMemberProfileInfoPresenter,
):
    if not user_is_member():
        return redirect(url_for("auth.zurueck"))
    member_profile = get_member_profile(current_user.id)
    view_model = presenter.present(member_profile)
    return render_template(
        "member/profile.html",
        view_model=view_model,
    )


@main_member.route("/member/my_account")
@login_required
@with_injection
def my_account(
    member_repository: MemberRepository,
    get_transaction_infos: use_cases.GetTransactionInfos,
    account_repository: AccountRepository,
):
    if not user_is_member():
        return redirect(url_for("auth.zurueck"))

    member = member_repository.object_from_orm(current_user)
    list_of_trans_infos = get_transaction_infos(member)

    return render_template(
        "member/my_account.html",
        all_transactions_info=list_of_trans_infos,
        my_balance=account_repository.get_account_balance(member.account),
    )


@main_member.route("/member/statistics")
@login_required
@with_injection
def statistics(
    get_statistics: use_cases.GetStatistics,
    presenter: GetStatisticsPresenter,
):
    if not user_is_member():
        return redirect(url_for("auth.zurueck"))

    use_case_response = get_statistics()
    view_model = presenter.present(use_case_response)
    return render_template("member/statistics.html", view_model=view_model)


@main_member.route("/member/plan_summary/<uuid:plan_id>")
@login_required
@with_injection
def plan_summary(
    plan_id: UUID,
    get_plan_summary: use_cases.GetPlanSummary,
    presenter: GetPlanSummarySuccessPresenter,
):
    if not user_is_member():
        return redirect(url_for("auth.zurueck"))

    use_case_response = get_plan_summary(plan_id)
    if isinstance(use_case_response, use_cases.PlanSummarySuccess):
        view_model = presenter.present(use_case_response)
        return render_template(
            "member/plan_summary.html", view_model=view_model.to_dict()
        )
    else:
        return Http404View(template="member/404.html").get_response()


@main_member.route("/member/hilfe")
@login_required
def hilfe():
    if not user_is_member():
        return redirect(url_for("auth.zurueck"))

    return render_template("member/help.html")<|MERGE_RESOLUTION|>--- conflicted
+++ resolved
@@ -26,11 +26,12 @@
 from project.dependency_injection import with_injection
 from project.forms import PayConsumerProductForm, PlanSearchForm, ProductSearchForm
 from project.url_index import MemberUrlIndex
-<<<<<<< HEAD
-from project.views import Http404View, PayConsumerProductView, QueryProductsView
-=======
-from project.views import PayConsumerProductView, QueryPlansView, QueryProductsView
->>>>>>> 9e8f286b
+from project.views import (
+    Http404View,
+    PayConsumerProductView,
+    QueryPlansView,
+    QueryProductsView,
+)
 
 main_member = Blueprint(
     "main_member", __name__, template_folder="templates", static_folder="static"
