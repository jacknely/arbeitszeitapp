from .http_404_view import Http404View
from .pay_consumer_product import PayConsumerProductView
from .query_plans import QueryPlansView
from .query_products import QueryProductsView

__all__ = [
<<<<<<< HEAD
    "Http404View",
=======
    "QueryPlansView",
    "QueryProductsView",
>>>>>>> 9e8f286b
    "PayConsumerProductView",
    "QueryProductsView",
]<|MERGE_RESOLUTION|>--- conflicted
+++ resolved
@@ -4,12 +4,8 @@
 from .query_products import QueryProductsView
 
 __all__ = [
-<<<<<<< HEAD
     "Http404View",
-=======
+    "PayConsumerProductView",
     "QueryPlansView",
     "QueryProductsView",
->>>>>>> 9e8f286b
-    "PayConsumerProductView",
-    "QueryProductsView",
 ]