from .http_404_view import Http404View
from .invite_worker_to_company import InviteWorkerToCompanyView
from .list_messages_view import ListMessagesView
from .pay_consumer_product import PayConsumerProductView
from .query_companies import QueryCompaniesView
from .query_plans import QueryPlansView
from .read_message import ReadMessageView

__all__ = [
    "Http404View",
    "InviteWorkerToCompanyView",
    "ListMessagesView",
    "PayConsumerProductView",
    "QueryCompaniesView",
    "QueryPlansView",
<<<<<<< HEAD
=======
    "ReadMessageView",
>>>>>>> d42c4f21
]<|MERGE_RESOLUTION|>--- conflicted
+++ resolved
@@ -13,8 +13,5 @@
     "PayConsumerProductView",
     "QueryCompaniesView",
     "QueryPlansView",
-<<<<<<< HEAD
-=======
     "ReadMessageView",
->>>>>>> d42c4f21
 ]