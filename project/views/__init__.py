--- conflicted
+++ resolved
@@ -3,21 +3,15 @@
 from .pay_consumer_product import PayConsumerProductView
 from .query_companies import QueryCompaniesView
 from .query_plans import QueryPlansView
-<<<<<<< HEAD
+from .read_message import ReadMessageView
 from .request_cooperation_view import RequestCooperationView
-=======
-from .read_message import ReadMessageView
->>>>>>> d42c4f21
 
 __all__ = [
     "Http404View",
     "ListMessagesView",
     "PayConsumerProductView",
     "QueryCompaniesView",
-<<<<<<< HEAD
     "RequestCooperationView",
-=======
     "QueryPlansView",
     "ReadMessageView",
->>>>>>> d42c4f21
 ]