--- conflicted
+++ resolved
@@ -19,12 +19,9 @@
     ListInboundCoopRequests,
     ListInboundCoopRequestsRequest,
     ListMessages,
-<<<<<<< HEAD
     ListWorkers,
-=======
     ListOutboundCoopRequests,
     ListOutboundCoopRequestsRequest,
->>>>>>> b38e5c23
     ReadMessage,
     RequestCooperation,
     SendWorkCertificatesToWorker,
