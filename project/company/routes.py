--- conflicted
+++ resolved
@@ -11,11 +11,8 @@
     DeletePlan,
     GetDraftSummary,
     GetPlanSummary,
-<<<<<<< HEAD
     InviteWorkerToCompany,
-=======
     ToggleProductAvailability,
->>>>>>> d67e9735
 )
 from arbeitszeit.use_cases.show_my_plans import ShowMyPlansRequest, ShowMyPlansUseCase
 from arbeitszeit_web.delete_plan import DeletePlanPresenter
