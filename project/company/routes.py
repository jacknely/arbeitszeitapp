--- conflicted
+++ resolved
@@ -54,13 +54,9 @@
 from project.forms import (
     CompanySearchForm,
     CreateDraftForm,
-<<<<<<< HEAD
     InviteWorkerToCompanyForm,
     PlanSearchForm,
-=======
-    PlanSearchForm,
     RequestCooperationForm,
->>>>>>> e756bf12
 )
 from project.models import Company
 from project.template import UserTemplateRenderer
@@ -96,39 +92,6 @@
     )
 
 
-<<<<<<< HEAD
-=======
-@CompanyRoute("/company/work", methods=["GET", "POST"])
-@commit_changes
-def arbeit(
-    company_repository: CompanyRepository,
-    member_repository: MemberRepository,
-    company_worker_repository: CompanyWorkerRepository,
-    template_renderer: UserTemplateRenderer,
-):
-    """shows workers and add workers to company."""
-    company = company_repository.get_by_id(UUID(current_user.id))
-    assert company is not None
-    if request.method == "POST":  # add worker to company
-        member = member_repository.get_by_id(UUID(str(request.form["member"]).strip()))
-        assert member is not None
-        try:
-            use_cases.add_worker_to_company(
-                company_worker_repository,
-                company,
-                member,
-            )
-        except errors.WorkerAlreadyAtCompany:
-            flash("Mitglied ist bereits in diesem Betrieb beschäftigt.")
-        return redirect(url_for("main_company.arbeit"))
-    elif request.method == "GET":
-        workers_list = list(company_worker_repository.get_company_workers(company))
-        return template_renderer.render_template(
-            "company/work.html", context=dict(workers_list=workers_list)
-        )
-
-
->>>>>>> e756bf12
 @CompanyRoute("/company/query_plans", methods=["GET", "POST"])
 def query_plans(
     query_plans: use_cases.QueryPlans,
