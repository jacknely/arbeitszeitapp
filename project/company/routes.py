--- conflicted
+++ resolved
@@ -5,20 +5,11 @@
                    session, url_for)
 from flask_login import current_user, login_required
 from sqlalchemy.sql import func
-<<<<<<< HEAD
-=======
-from project.models import Angebote, Kaeufe, Company, Member,\
-    Produktionsmittel, Arbeit, Withdrawal
-from project.tables import ProduktionsmittelTable, WorkersTable, HoursTable,\
-    Preiszusammensetzung
-from project.forms import ProductSearchForm
->>>>>>> 85d19039
 
 from arbeitszeit import errors, use_cases
 from project import database
-<<<<<<< HEAD
 from project.database import with_injection
-from project.economy import company
+from project.economy import company, accounting
 from project.extensions import db
 from project.forms import ProductSearchForm
 from project.models import (Angebote, Arbeit, Company, Kaeufe, Kooperationen,
@@ -27,9 +18,6 @@
 from project.tables import (HoursTable, Preiszusammensetzung,
                             ProduktionsmittelTable, WorkersTable)
 from project.database.repositories import CompanyRepository, MemberRepository, CompanyWorkerRepository
-=======
-from project.economy import company, accounting
->>>>>>> 85d19039
 
 main_company = Blueprint('main_company', __name__,
                           template_folder='templates', static_folder='static')
