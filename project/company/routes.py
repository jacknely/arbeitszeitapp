from decimal import Decimal
from typing import Optional, cast
from uuid import UUID

from flask import Response, flash, redirect, request, url_for
from flask_login import current_user, login_required

from arbeitszeit import entities, errors, use_cases
from arbeitszeit.use_cases import (
    AcceptCooperation,
    AcceptCooperationRequest,
    AcceptCooperationResponse,
    CreatePlanDraft,
    DenyCooperation,
    DenyCooperationRequest,
    DenyCooperationResponse,
    GetDraftSummary,
    GetPlanSummary,
    HidePlan,
    ListAllCooperations,
    ListCoordinations,
    ListCoordinationsRequest,
    ListInboundCoopRequests,
    ListInboundCoopRequestsRequest,
    ListMessages,
    ListOutboundCoopRequests,
    ListOutboundCoopRequestsRequest,
    ListPlans,
    ListWorkers,
    ReadMessage,
    RequestCooperation,
    SendWorkCertificatesToWorker,
    ToggleProductAvailability,
)
from arbeitszeit.use_cases.show_my_plans import ShowMyPlansRequest, ShowMyPlansUseCase
from arbeitszeit_web.create_cooperation import CreateCooperationPresenter
from arbeitszeit_web.get_coop_summary import GetCoopSummarySuccessPresenter
from arbeitszeit_web.get_plan_summary import GetPlanSummarySuccessPresenter
from arbeitszeit_web.get_prefilled_draft_data import (
    GetPrefilledDraftDataPresenter,
    PrefilledDraftDataController,
)
from arbeitszeit_web.get_statistics import GetStatisticsPresenter
from arbeitszeit_web.hide_plan import HidePlanPresenter
from arbeitszeit_web.list_all_cooperations import ListAllCooperationsPresenter
from arbeitszeit_web.list_drafts_of_company import ListDraftsPresenter
from arbeitszeit_web.list_messages import ListMessagesController, ListMessagesPresenter
from arbeitszeit_web.list_plans import ListPlansPresenter
from arbeitszeit_web.pay_means_of_production import PayMeansOfProductionPresenter
from arbeitszeit_web.query_companies import (
    QueryCompaniesController,
    QueryCompaniesPresenter,
)
from arbeitszeit_web.query_plans import QueryPlansController, QueryPlansPresenter
from arbeitszeit_web.read_message import ReadMessageController, ReadMessagePresenter
from arbeitszeit_web.request_cooperation import (
    RequestCooperationController,
    RequestCooperationPresenter,
)
from arbeitszeit_web.show_my_cooperations import ShowMyCooperationsPresenter
from arbeitszeit_web.show_my_plans import ShowMyPlansPresenter
from project.database import (
    AccountRepository,
    CompanyRepository,
    CompanyWorkerRepository,
    MemberRepository,
    commit_changes,
)
from project.forms import (
    CompanySearchForm,
    CreateDraftForm,
    PlanSearchForm,
    RequestCooperationForm,
)
from project.models import Company
from project.template import UserTemplateRenderer
from project.views import (
    Http404View,
    ListMessagesView,
    QueryCompaniesView,
    QueryPlansView,
    ReadMessageView,
    RequestCooperationView,
)

from .blueprint import CompanyRoute


@CompanyRoute("/company/profile")
def profile(
    company_repository: CompanyRepository,
    company_worker_repository: CompanyWorkerRepository,
    template_renderer: UserTemplateRenderer,
):
    company = company_repository.get_by_id(UUID(current_user.id))
    assert company is not None
    worker = list(company_worker_repository.get_company_workers(company))
    if worker:
        having_workers = True
    else:
        having_workers = False
    return template_renderer.render_template(
        "company/profile.html", context=dict(having_workers=having_workers)
    )


@CompanyRoute("/company/work", methods=["GET", "POST"])
@commit_changes
def arbeit(
    list_workers: ListWorkers,
    company_repository: CompanyRepository,
    member_repository: MemberRepository,
    company_worker_repository: CompanyWorkerRepository,
    template_renderer: UserTemplateRenderer,
):
    """shows workers and add workers to company."""
    company = company_repository.get_by_id(UUID(current_user.id))
    assert company is not None
    if request.method == "POST":  # add worker to company
        member = member_repository.get_by_id(UUID(str(request.form["member"]).strip()))
        assert member is not None
        try:
            use_cases.add_worker_to_company(
                company_worker_repository,
                company,
                member,
            )
        except errors.WorkerAlreadyAtCompany:
            flash("Mitglied ist bereits in diesem Betrieb beschäftigt.")
        return redirect(url_for("main_company.arbeit"))

    workers_list = list_workers(company.id)
    return template_renderer.render_template(
        "company/work.html", context=dict(workers_list=workers_list.workers)
    )


@CompanyRoute("/company/query_plans", methods=["GET", "POST"])
def query_plans(
    query_plans: use_cases.QueryPlans,
    controller: QueryPlansController,
    template_renderer: UserTemplateRenderer,
    presenter: QueryPlansPresenter,
):
    template_name = "company/query_plans.html"
    search_form = PlanSearchForm(request.form)
    view = QueryPlansView(
        search_form,
        query_plans,
        presenter,
        controller,
        template_name,
        template_renderer,
    )
    if request.method == "POST":
        return view.respond_to_post()
    else:
        return view.respond_to_get()


@CompanyRoute("/company/query_companies", methods=["GET", "POST"])
def query_companies(
    query_companies: use_cases.QueryCompanies,
    controller: QueryCompaniesController,
    template_renderer: UserTemplateRenderer,
):
    presenter = QueryCompaniesPresenter()
    template_name = "company/query_companies.html"
    search_form = CompanySearchForm(request.form)
    view = QueryCompaniesView(
        search_form,
        query_companies,
        presenter,
        controller,
        template_name,
        template_renderer,
    )
    if request.method == "POST":
        return view.respond_to_post()
    else:
        return view.respond_to_get()


@CompanyRoute("/company/kaeufe")
def my_purchases(
    query_purchases: use_cases.QueryPurchases,
    company_repository: CompanyRepository,
    template_renderer: UserTemplateRenderer,
):
    company = company_repository.get_by_id(UUID(current_user.id))
    assert company is not None
    purchases = list(query_purchases(company))
    return template_renderer.render_template(
        "company/my_purchases.html", context=dict(purchases=purchases)
    )


@CompanyRoute("/company/create_draft_from_expired_plan", methods=["GET", "POST"])
@commit_changes
def create_draft_from_expired_plan(
    create_draft: CreatePlanDraft,
    get_plan_summary: GetPlanSummary,
    get_prefilled_draft_data_presenter: GetPrefilledDraftDataPresenter,
    controller: PrefilledDraftDataController,
    template_renderer: UserTemplateRenderer,
):
    expired_plan_id: Optional[str] = request.args.get("expired_plan_id")
    expired_plan_uuid: Optional[UUID] = (
        UUID(expired_plan_id) if expired_plan_id else None
    )

    if request.method == "POST":
        draft_form = CreateDraftForm(request.form)
        use_case_request = controller.import_form_data(
            UUID(current_user.id), draft_form
        )

        button = request.form["action"]
        if button == "save_draft":
            create_draft(use_case_request)
            return redirect(url_for("main_company.my_drafts"))
        elif button == "file_draft":
            response = create_draft(use_case_request)
            return redirect(
                url_for(
                    "main_company.create_plan",
                    draft_uuid=response.draft_id,
                    expired_plan_uuid=expired_plan_uuid,
                )
            )

    plan_summary = get_plan_summary(expired_plan_uuid) if expired_plan_uuid else None
    prefilled_draft_data = (
        get_prefilled_draft_data_presenter.present(plan_summary, from_expired_plan=True)
        if plan_summary
        else None
    )
    return template_renderer.render_template(
        "company/create_draft.html", context=dict(prefilled=prefilled_draft_data)
    )


@CompanyRoute("/company/create_draft", methods=["GET", "POST"])
@commit_changes
def create_draft(
    create_draft: CreatePlanDraft,
    get_draft_summary: GetDraftSummary,
    get_prefilled_draft_data_presenter: GetPrefilledDraftDataPresenter,
    controller: PrefilledDraftDataController,
    template_renderer: UserTemplateRenderer,
):
    saved_draft_id: Optional[str] = request.args.get("saved_draft_id")
    saved_draft_uuid: Optional[UUID] = UUID(saved_draft_id) if saved_draft_id else None

    if request.method == "POST":
        draft_form = CreateDraftForm(request.form)
        use_case_request = controller.import_form_data(
            UUID(current_user.id), draft_form
        )

        button = request.form["action"]
        if button == "save_draft":
            create_draft(use_case_request)
            return redirect(url_for("main_company.my_drafts"))
        elif button == "file_draft":
            response = create_draft(use_case_request)
            return redirect(
                url_for(
                    "main_company.create_plan",
                    draft_uuid=response.draft_id,
                    expired_plan_uuid=None,
                )
            )

    draft_summary = get_draft_summary(saved_draft_uuid) if saved_draft_uuid else None
    prefilled_draft_data = (
        get_prefilled_draft_data_presenter.present(
            draft_summary, from_expired_plan=False
        )
        if draft_summary
        else None
    )
    return template_renderer.render_template(
        "company/create_draft.html", context=dict(prefilled=prefilled_draft_data)
    )


@CompanyRoute("/company/create_plan", methods=["GET", "POST"])
@commit_changes
def create_plan(
    seek_approval: use_cases.SeekApproval,
    activate_plan_and_grant_credit: use_cases.ActivatePlanAndGrantCredit,
    template_renderer: UserTemplateRenderer,
):
    draft_uuid: UUID = UUID(request.args.get("draft_uuid"))
    expired_plan_optional = request.args.get("expired_plan_uuid")
    expired_plan_uuid: Optional[UUID] = (
        UUID(expired_plan_optional.strip())
        if expired_plan_optional is not None
        else None
    )

    approval_response = seek_approval(draft_uuid, expired_plan_uuid)

    if approval_response.is_approved:
        flash("Plan erfolgreich erstellt und genehmigt.", "is-success")
        activate_plan_and_grant_credit(approval_response.new_plan_id)
        flash(
            "Plan wurde aktiviert. Kredite für Produktionskosten wurden bereits gewährt, Kosten für Arbeit werden täglich ausgezahlt.",
            "is-success",
        )
    else:
        flash(f"Plan nicht genehmigt. Grund:\n{approval_response.reason}", "is-danger")

    return template_renderer.render_template("/company/create_plan_response.html")


@CompanyRoute("/company/my_drafts", methods=["GET"])
def my_drafts(
    list_drafts: use_cases.ListDraftsOfCompany,
    list_drafts_presenter: ListDraftsPresenter,
    template_renderer: UserTemplateRenderer,
):
    response = list_drafts(UUID(current_user.id))
    view_model = list_drafts_presenter.present(response)
    return template_renderer.render_template(
        "company/my_drafts.html", context=view_model.to_dict()
    )


@CompanyRoute("/company/my_plans", methods=["GET"])
def my_plans(
    show_my_plans_use_case: ShowMyPlansUseCase,
    template_renderer: UserTemplateRenderer,
    show_my_plans_presenter: ShowMyPlansPresenter,
):
    request = ShowMyPlansRequest(company_id=UUID(current_user.id))
    response = show_my_plans_use_case(request)
    view_model = show_my_plans_presenter.present(response)

    return template_renderer.render_template(
        "company/my_plans.html",
        context=view_model.to_dict(),
    )


@CompanyRoute("/company/toggle_availability/<uuid:plan_id>", methods=["GET"])
@commit_changes
def toggle_availability(plan_id: UUID, toggle_availability: ToggleProductAvailability):
    toggle_availability(UUID(current_user.id), plan_id)
    return redirect(url_for("main_company.my_plans"))


@CompanyRoute("/company/hide_plan/<uuid:plan_id>", methods=["GET", "POST"])
@commit_changes
def hide_plan(plan_id: UUID, hide_plan: HidePlan, presenter: HidePlanPresenter):
    response = hide_plan(plan_id)
    presenter.present(response)
    return redirect(url_for("main_company.my_plans"))


@CompanyRoute("/company/my_accounts")
def my_accounts(
    company_repository: CompanyRepository,
    get_transaction_infos: use_cases.GetTransactionInfos,
    account_repository: AccountRepository,
    template_renderer: UserTemplateRenderer,
):
    # We can assume current_user to be a LocalProxy object that
    # delegates to a Company since we did the `user_is_company` check
    # earlier.
    company = company_repository.object_from_orm(cast(Company, current_user))
    all_trans_infos = get_transaction_infos(company)
    my_balances = [
        account_repository.get_account_balance(account)
        for account in company.accounts()
    ]

    return template_renderer.render_template(
        "company/my_accounts.html",
        context=dict(
            my_balances=my_balances,
            all_transactions=all_trans_infos,
        ),
    )


@CompanyRoute("/company/transfer_to_worker", methods=["GET", "POST"])
@commit_changes
def transfer_to_worker(
    send_work_certificates_to_worker: SendWorkCertificatesToWorker,
    list_workers: ListWorkers,
    company_repository: CompanyRepository,
    member_repository: MemberRepository,
    template_renderer: UserTemplateRenderer,
):
    company = company_repository.get_by_id(UUID(current_user.id))
    assert company is not None

    if request.method == "POST":
        try:
            worker = member_repository.get_by_id(
                UUID(str(request.form["member_id"]).strip())
            )
            if worker is None:
                flash("Mitglied existiert nicht.", "is-danger")
            else:
                amount = Decimal(request.form["amount"])
                send_work_certificates_to_worker(
                    company,
                    worker,
                    amount,
                )
        except ValueError:
            flash("Bitte Mitarbeiter wählen!", "is-danger")
        except errors.WorkerNotAtCompany:
            flash("Mitglied ist nicht in diesem Betrieb beschäftigt.", "is-danger")
        else:
            flash("Erfolgreich überwiesen.", "is-success")

    workers_list = list_workers(company.id)
    return template_renderer.render_template(
        "company/transfer_to_worker.html",
        context=dict(workers_list=workers_list.workers),
    )


@CompanyRoute("/company/transfer_to_company", methods=["GET", "POST"])
@commit_changes
def transfer_to_company(
    pay_means_of_production: use_cases.PayMeansOfProduction,
    presenter: PayMeansOfProductionPresenter,
    template_renderer: UserTemplateRenderer,
):
    if request.method == "POST":
        use_case_request = use_cases.PayMeansOfProductionRequest(
            buyer=UUID(current_user.id),
            plan=UUID(str(request.form["plan_id"]).strip()),
            amount=int(request.form["amount"]),
            purpose=entities.PurposesOfPurchases.means_of_prod
            if request.form["category"] == "Produktionsmittel"
            else entities.PurposesOfPurchases.raw_materials,
        )
        use_case_response = pay_means_of_production(use_case_request)
        presenter.present(use_case_response)
    return template_renderer.render_template("company/transfer_to_company.html")


@CompanyRoute("/company/statistics")
def statistics(
    get_statistics: use_cases.GetStatistics,
    presenter: GetStatisticsPresenter,
    template_renderer: UserTemplateRenderer,
):
    use_case_response = get_statistics()
    view_model = presenter.present(use_case_response)
    return template_renderer.render_template(
        "company/statistics.html", context=dict(view_model=view_model)
    )


@CompanyRoute("/company/plan_summary/<uuid:plan_id>")
def plan_summary(
    plan_id: UUID,
    get_plan_summary: use_cases.GetPlanSummary,
    template_renderer: UserTemplateRenderer,
    presenter: GetPlanSummarySuccessPresenter,
):
    use_case_response = get_plan_summary(plan_id)
    if isinstance(use_case_response, use_cases.PlanSummarySuccess):
        view_model = presenter.present(use_case_response)
        return template_renderer.render_template(
            "company/plan_summary.html", context=dict(view_model=view_model.to_dict())
        )
    else:
        return Http404View("company/404.html", template_renderer).get_response()


@CompanyRoute("/company/cooperation_summary/<uuid:coop_id>")
def coop_summary(
    coop_id: UUID,
    get_coop_summary: use_cases.GetCoopSummary,
    presenter: GetCoopSummarySuccessPresenter,
    template_renderer: UserTemplateRenderer,
):
    use_case_response = get_coop_summary(
        use_cases.GetCoopSummaryRequest(UUID(current_user.id), coop_id)
    )
    if isinstance(use_case_response, use_cases.GetCoopSummarySuccess):
        view_model = presenter.present(use_case_response)
        return template_renderer.render_template(
            "company/coop_summary.html", context=dict(view_model=view_model.to_dict())
        )
    else:
        return Http404View("company/404.html", template_renderer).get_response()


@CompanyRoute("/company/create_cooperation", methods=["GET", "POST"])
@commit_changes
def create_cooperation(
    create_cooperation: use_cases.CreateCooperation,
    presenter: CreateCooperationPresenter,
    template_renderer: UserTemplateRenderer,
):
    if request.method == "POST":
        name = request.form["name"]
        definition = request.form["definition"]
        use_case_request = use_cases.CreateCooperationRequest(
            UUID(current_user.id), name, definition
        )
        use_case_response = create_cooperation(use_case_request)
        presenter.present(use_case_response)
        return template_renderer.render_template(
            "company/create_cooperation.html", context=dict()
        )
    elif request.method == "GET":
        return template_renderer.render_template("company/create_cooperation.html")


@CompanyRoute("/company/request_cooperation", methods=["GET", "POST"])
@commit_changes
def request_cooperation(
    list_plans: ListPlans,
    list_plans_presenter: ListPlansPresenter,
    request_cooperation: RequestCooperation,
    controller: RequestCooperationController,
    presenter: RequestCooperationPresenter,
    template_renderer: UserTemplateRenderer,
):
    http_404_view = Http404View("company/404.html", template_renderer)
    form = RequestCooperationForm(request.form)
    view = RequestCooperationView(
        current_user_id=UUID(current_user.id),
        form=form,
        list_plans=list_plans,
        list_plans_presenter=list_plans_presenter,
        request_cooperation=request_cooperation,
        controller=controller,
        presenter=presenter,
        not_found_view=http_404_view,
        template_name="company/request_cooperation.html",
        template_renderer=template_renderer,
    )

    if request.method == "POST":
        return view.respond_to_post()

    elif request.method == "GET":
        return view.respond_to_get()


@CompanyRoute("/company/my_cooperations", methods=["GET", "POST"])
@commit_changes
def my_cooperations(
    template_renderer: UserTemplateRenderer,
    list_coordinations: ListCoordinations,
    list_inbound_coop_requests: ListInboundCoopRequests,
    accept_cooperation: AcceptCooperation,
    deny_cooperation: DenyCooperation,
    list_outbound_coop_requests: ListOutboundCoopRequests,
    presenter: ShowMyCooperationsPresenter,
):
    accept_cooperation_response: Optional[AcceptCooperationResponse] = None
    deny_cooperation_response: Optional[DenyCooperationResponse] = None
    if request.method == "POST":
        if request.form.get("accept"):
            coop_id, plan_id = [id.strip() for id in request.form["accept"].split(",")]
            accept_cooperation_response = accept_cooperation(
                AcceptCooperationRequest(
                    UUID(current_user.id), UUID(plan_id), UUID(coop_id)
                )
            )
        else:
            coop_id, plan_id = [id.strip() for id in request.form["deny"].split(",")]
            deny_cooperation_response = deny_cooperation(
                DenyCooperationRequest(
                    UUID(current_user.id), UUID(plan_id), UUID(coop_id)
                )
            )

    list_coord_response = list_coordinations(
        ListCoordinationsRequest(UUID(current_user.id))
    )
    list_inbound_coop_requests_response = list_inbound_coop_requests(
        ListInboundCoopRequestsRequest(UUID(current_user.id))
    )
    list_outbound_coop_requests_response = list_outbound_coop_requests(
        ListOutboundCoopRequestsRequest(UUID(current_user.id))
    )

    view_model = presenter.present(
        list_coord_response,
        list_inbound_coop_requests_response,
        accept_cooperation_response,
        deny_cooperation_response,
        list_outbound_coop_requests_response,
    )
    return template_renderer.render_template(
        "company/my_cooperations.html", context=view_model.to_dict()
    )


@CompanyRoute("/company/list_all_cooperations")
@commit_changes
def list_all_cooperations(
    use_case: ListAllCooperations,
    template_renderer: UserTemplateRenderer,
    presenter: ListAllCooperationsPresenter,
):
    response = use_case()
    view_model = presenter.present(response)
    return template_renderer.render_template(
        "company/list_all_cooperations.html", context=dict(view_model=view_model)
    )


@CompanyRoute("/company/hilfe")
@login_required
<<<<<<< HEAD
def hilfe():
    return render_template("company/help.html")


@CompanyRoute("/company/change_language/<lang>", methods=["GET", "POST"])
@login_required
def change_language(lang: str):
    from project import german, spanish

    if lang == "de_DE":
        german.install()
        return redirect(url_for("main_company.statistics"))
    elif lang == "es_ES":
        spanish.install()
        return redirect(url_for("main_company.statistics"))
=======
def hilfe(template_renderer: UserTemplateRenderer):
    return template_renderer.render_template("company/help.html")


@CompanyRoute("/company/messages")
def list_messages(
    template_renderer: UserTemplateRenderer,
    controller: ListMessagesController,
    use_case: ListMessages,
    presenter: ListMessagesPresenter,
) -> Response:
    http_404_view = Http404View("company/404.html", template_renderer)
    view = ListMessagesView(
        template_renderer=template_renderer,
        presenter=presenter,
        controller=controller,
        list_messages=use_case,
        not_found_view=http_404_view,
        template_name="company/list_messages.html",
    )
    return view.respond_to_get()


@CompanyRoute("/company/messages/<uuid:message_id>")
@commit_changes
def read_message(
    message_id: UUID,
    read_message: ReadMessage,
    controller: ReadMessageController,
    presenter: ReadMessagePresenter,
    template_renderer: UserTemplateRenderer,
) -> Response:
    http_404_view = Http404View("company/404.html", template_renderer)
    view = ReadMessageView(
        read_message,
        controller,
        presenter,
        template_renderer,
        template_name="company/read_message.html",
        http_404_view=http_404_view,
    )
    return view.respond_to_get(message_id)
>>>>>>> c020cbf5
<|MERGE_RESOLUTION|>--- conflicted
+++ resolved
@@ -614,15 +614,7 @@
     )
 
 
-@CompanyRoute("/company/hilfe")
-@login_required
-<<<<<<< HEAD
-def hilfe():
-    return render_template("company/help.html")
-
-
 @CompanyRoute("/company/change_language/<lang>", methods=["GET", "POST"])
-@login_required
 def change_language(lang: str):
     from project import german, spanish
 
@@ -632,7 +624,9 @@
     elif lang == "es_ES":
         spanish.install()
         return redirect(url_for("main_company.statistics"))
-=======
+
+
+@CompanyRoute("/company/hilfe")
 def hilfe(template_renderer: UserTemplateRenderer):
     return template_renderer.render_template("company/help.html")
 
@@ -674,5 +668,4 @@
         template_name="company/read_message.html",
         http_404_view=http_404_view,
     )
-    return view.respond_to_get(message_id)
->>>>>>> c020cbf5
+    return view.respond_to_get(message_id)