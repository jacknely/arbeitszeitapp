--- conflicted
+++ resolved
@@ -15,11 +15,8 @@
     id: str
     email: str
     is_authenticated: bool
-<<<<<<< HEAD
     confirmed_on: Optional[datetime]
-=======
     name: str
->>>>>>> c1214678
 
 current_user: CurrentUser
 
