{% extends "base_company.html" %}
{% block company %}
<div class="section is-medium has-text-centered">
    <h1 class="title">
        <a href="{{ url_for('main_company.my_accounts') }}">{{ gettext("Accounts") }}</a> > {{ gettext("Account prd") }}
    </h1>
    <div class="box has-background-info-light has-text-info-dark">
        <div class="icon"><i class="fas fa-info-circle"></i></div>
        <p>{{ gettext("Your account for product transfers (sales).") }}</p>
    </div>
    <p>{{ gettext("Balance:") }}</p>
    <p
        class="py-2 has-text-weight-bold {{ 'has-text-primary' if view_model.account_balance|float >= 0 else 'has-text-danger' }}">
        {{ view_model.account_balance }}</p>

    <div>
        <img src="data:image/png;base64, {{ view_model.plot }}" alt="plot of prd account">
    </div>

    <div class="table-container">
        <table class="table is-fullwidth">
            <thead>
                <tr>
                    <th></th>
                    <th>{{ gettext("Type") }}</th>
                    <th>{{ gettext("Details") }}</th>
                    <th></th>
                </tr>
            </thead>
            <tbody>

                {% if view_model.show_transactions %}
                {% for trans_info in view_model.transactions %}
                <tr>
                    <td>{{ trans_info.date|format_datetime(zone='Europe/Berlin', fmt='%d.%m.%Y %H:%M') }}</td>
                    <td>
                        {{ trans_info.transaction_type }}
                    </td>
                    <td>{{ trans_info.purpose }}</td>
                    <td
                        class="has-text-weight-bold {{ 'has-text-success' if trans_info.transaction_volume|float >= 0 else 'has-text-danger' }}">
                        {{
                        trans_info.transaction_volume }}
                    </td>
                </tr>
                {% endfor %}
                {% endif %}
<<<<<<< HEAD

            </tbody>
        </table>
    </div>
    {% endblock %}
=======
            </tbody>
        </table>
    </div>
</div>
{% endblock %}
>>>>>>> d24d4917
<|MERGE_RESOLUTION|>--- conflicted
+++ resolved
@@ -45,16 +45,9 @@
                 </tr>
                 {% endfor %}
                 {% endif %}
-<<<<<<< HEAD
 
             </tbody>
         </table>
     </div>
-    {% endblock %}
-=======
-            </tbody>
-        </table>
-    </div>
 </div>
-{% endblock %}
->>>>>>> d24d4917
+{% endblock %}