--- conflicted
+++ resolved
@@ -13,15 +13,13 @@
     def get_coop_summary_url(self, coop_id: UUID) -> str:
         return url_for("main_member.coop_summary", coop_id=coop_id)
 
-<<<<<<< HEAD
     def get_end_coop_url(self, plan_id: UUID, cooperation_id: UUID) -> str:
         ...
-=======
+
     def get_confirmation_url(self, token: str) -> str:
         return url_for(
             endpoint="auth.confirm_email_member", token=token, _external=True
         )
->>>>>>> 12ee991e
 
 
 class CompanyUrlIndex:
@@ -34,7 +32,6 @@
     def get_coop_summary_url(self, coop_id: UUID) -> str:
         return url_for("main_company.coop_summary", coop_id=coop_id)
 
-<<<<<<< HEAD
     def get_toggle_availability_url(self, plan_id: UUID) -> str:
         return url_for("main_company.toggle_availability", plan_id=plan_id)
 
@@ -51,9 +48,9 @@
             "main_company.end_cooperation",
             plan_id=plan_id,
             cooperation_id=cooperation_id,
-=======
+        )
+
     def get_confirmation_url(self, token: str) -> str:
         return url_for(
             endpoint="auth.confirm_email_company", token=token, _external=True
->>>>>>> 12ee991e
         )