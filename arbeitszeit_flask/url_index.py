--- conflicted
+++ resolved
@@ -13,15 +13,13 @@
     def get_coop_summary_url(self, coop_id: UUID) -> str:
         return url_for("main_member.coop_summary", coop_id=coop_id)
 
-<<<<<<< HEAD
     def get_company_summary_url(self, company_id: UUID) -> str:
         return url_for("main_member.company_summary", company_id=company_id)
-=======
+
     def get_confirmation_url(self, token: str) -> str:
         return url_for(
             endpoint="auth.confirm_email_member", token=token, _external=True
         )
->>>>>>> e51e1ad0
 
 
 class CompanyUrlIndex:
@@ -34,12 +32,10 @@
     def get_coop_summary_url(self, coop_id: UUID) -> str:
         return url_for("main_company.coop_summary", coop_id=coop_id)
 
-<<<<<<< HEAD
     def get_company_summary_url(self, company_id: UUID) -> str:
         return url_for("main_company.company_summary", company_id=company_id)
-=======
+
     def get_confirmation_url(self, token: str) -> str:
         return url_for(
             endpoint="auth.confirm_email_company", token=token, _external=True
-        )
->>>>>>> e51e1ad0
+        )