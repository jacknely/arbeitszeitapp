--- conflicted
+++ resolved
@@ -16,12 +16,8 @@
 from .calculate_plan_expiration import CalculatePlanExpirationAndCheckIfExpired
 from .create_offer import CreateOffer, Offer
 from .create_production_plan import CreatePlan, PlanProposal
-<<<<<<< HEAD
+from .get_plan_summary import GetPlanSummary
 from .get_transaction_infos import GetTransactionInfos, TransactionInfo
-=======
-from .get_plan_summary import GetPlanSummary
-from .get_transaction_infos import GetTransactionInfos
->>>>>>> f94bad45
 from .pay_consumer_product import PayConsumerProduct
 from .pay_means_of_production import PayMeansOfProduction
 from .query_products import ProductFilter, ProductQueryResponse, QueryProducts
@@ -52,17 +48,9 @@
     "SeekApproval",
     "SendWorkCertificatesToWorker",
     "SynchronizedPlanActivation",
+    "TransactionInfo",
     "add_worker_to_company",
     "deactivate_offer",
-<<<<<<< HEAD
-    "GetTransactionInfos",
-    "CreateOffer",
-    "Offer",
-    "SynchronizedPlanActivation",
-    "CalculatePlanExpirationAndCheckIfExpired",
-    "TransactionInfo",
-=======
->>>>>>> f94bad45
 ]
 
 
