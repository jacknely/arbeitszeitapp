--- conflicted
+++ resolved
@@ -161,106 +161,4 @@
         if seconds > 0:
             plan.set_as_expired()
 
-<<<<<<< HEAD
     return plans
-=======
-    return plans
-
-
-def send_work_certificates_to_worker(
-    company_worker_repository: CompanyWorkerRepository,
-    transaction_repository: TransactionRepository,
-    company: Company,
-    worker: Member,
-    amount: Decimal,
-) -> None:
-    """This function may raise a WorkerNotAtCompany or a WorkerDoesNotExist exception if the
-    worker does not exist/is not employed at the company."""
-    company_workers = company_worker_repository.get_company_workers(company)
-    if not worker:
-        raise errors.WorkerDoesNotExist(
-            worker=worker,
-        )
-    if worker not in company_workers:
-        raise errors.WorkerNotAtCompany(
-            worker=worker,
-            company=company,
-        )
-
-    # adjust balances
-    adjust_balance(company.work_account, -amount)
-    adjust_balance(worker.account, amount)
-
-    # create transaction
-    transaction_factory = TransactionFactory()
-    transaction = transaction_factory.create_transaction(
-        account_from=company.work_account,
-        account_to=worker.account,
-        amount=amount,
-        purpose="Lohn",
-    )
-    transaction_repository.add(transaction)
-
-
-def pay_means_of_production(
-    transaction_repository: TransactionRepository,
-    sender: Company,
-    receiver: Company,
-    plan: Plan,
-    pieces: int,
-    purpose: PurposesOfPurchases,
-) -> None:
-    """payment of means of production or raw materials which
-    were not offered/bought on the app's marketplace."""
-    assert purpose in (
-        PurposesOfPurchases.means_of_prod,
-        PurposesOfPurchases.raw_materials,
-    ), "Not a valid purpose for this operation."
-
-    if not receiver:
-        raise errors.CompanyDoesNotExist(
-            company=receiver,
-        )
-    if not plan:
-        raise errors.PlanDoesNotExist(
-            plan=plan,
-        )
-    if plan.planner != receiver:
-        raise errors.CompanyIsNotPlanner(
-            company=receiver,
-            planner=plan.planner,
-        )
-
-    # reduce balance of buyer
-    price_total = pieces * (plan.costs_p + plan.costs_r + plan.costs_a)
-    if purpose == PurposesOfPurchases.means_of_prod:
-        adjust_balance(
-            sender.means_account,
-            -price_total,
-        )
-    elif purpose == PurposesOfPurchases.raw_materials:
-        adjust_balance(
-            sender.raw_material_account,
-            -price_total,
-        )
-
-    # increase balance of seller
-    adjust_balance(plan.planner.product_account, price_total)
-
-    # create transaction
-    if purpose == PurposesOfPurchases.means_of_prod:
-        account_from = sender.means_account
-    elif purpose == PurposesOfPurchases.raw_materials:
-        account_from = sender.raw_material_account
-
-    transaction_factory = TransactionFactory()
-    transaction = transaction_factory.create_transaction(
-        account_from=account_from,
-        account_to=plan.planner.product_account,
-        amount=price_total,
-        purpose=f"Plan-Id: {plan.id}",
-    )
-
-    # add transaction to database
-    transaction_repository.add(transaction)
->>>>>>> bb8cbe1d
