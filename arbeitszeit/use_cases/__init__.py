--- conflicted
+++ resolved
@@ -85,11 +85,6 @@
 from .send_work_certificates_to_worker import SendWorkCertificatesToWorker
 from .show_my_plans import ShowMyPlansRequest, ShowMyPlansResponse, ShowMyPlansUseCase
 from .show_work_invites import ShowWorkInvites, ShowWorkInvitesRequest
-from .start_cooperation import (
-    StartCooperation,
-    StartCooperationRequest,
-    StartCooperationResponse,
-)
 from .toggle_product_availablity import (
     ToggleProductAvailability,
     ToggleProductAvailabilityResponse,
@@ -101,9 +96,6 @@
     "AcceptCooperationRequestRequest",
     "AcceptCooperationRequestResponse",
     "ActivatePlanAndGrantCredit",
-    "StartCooperation",
-    "StartCooperationRequest",
-    "StartCooperationResponse",
     "AnswerCompanyWorkInvite",
     "AnswerCompanyWorkInviteRequest",
     "AnswerCompanyWorkInviteResponse",
@@ -126,10 +118,7 @@
     "EndCooperation",
     "EndCooperationResponse",
     "EndCooperationRequest",
-<<<<<<< HEAD
-=======
     "GetDraftSummary",
->>>>>>> 762d64be
     "GetMemberProfileInfo",
     "GetMemberProfileInfoResponse",
     "GetPlanSummary",
@@ -157,14 +146,6 @@
     "QueryPlans",
     "QueryPlansRequest",
     "QueryPurchases",
-<<<<<<< HEAD
-    "RequestCooperation",
-    "RequestCooperationRequest",
-    "RequestCooperationResponse",
-    "ListDraftsResponse",
-    "ListDraftsOfCompany",
-=======
->>>>>>> 762d64be
     "ReadMessage",
     "ReadMessageFailure",
     "ReadMessageRequest",
