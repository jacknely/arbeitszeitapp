--- conflicted
+++ resolved
@@ -26,11 +26,8 @@
 from .pay_consumer_product import PayConsumerProduct
 from .pay_means_of_production import PayMeansOfProduction
 from .query_products import ProductFilter, QueryProducts
-<<<<<<< HEAD
+from .query_purchases import QueryPurchases
 from .register_member import RegisterMember
-=======
-from .query_purchases import QueryPurchases
->>>>>>> bbc40a67
 from .send_work_certificates_to_worker import SendWorkCertificatesToWorker
 
 __all__ = [
@@ -40,6 +37,7 @@
     "ProductFilter",
     "PurchaseProduct",
     "QueryProducts",
+    "QueryPurchases",
     "RegisterMember",
     "SendWorkCertificatesToWorker",
     "add_worker_to_company",
