from arbeitszeit import errors
from arbeitszeit.entities import Company, Member
from arbeitszeit.repositories import CompanyWorkerRepository

from .accept_cooperation import (
    AcceptCooperation,
    AcceptCooperationRequest,
    AcceptCooperationResponse,
)
from .activate_plan_and_grant_credit import ActivatePlanAndGrantCredit
from .answer_company_work_invite import (
    AnswerCompanyWorkInvite,
    AnswerCompanyWorkInviteRequest,
    AnswerCompanyWorkInviteResponse,
)
from .check_for_unread_messages import (
    CheckForUnreadMessages,
    CheckForUnreadMessagesRequest,
    CheckForUnreadMessagesResponse,
)
from .create_cooperation import (
    CreateCooperation,
    CreateCooperationRequest,
    CreateCooperationResponse,
)
from .create_plan_draft import (
    CreatePlanDraft,
    CreatePlanDraftRequest,
    CreatePlanDraftResponse,
)
from .delete_plan import DeletePlan, DeletePlanResponse
from .deny_cooperation import (
    DenyCooperation,
    DenyCooperationRequest,
    DenyCooperationResponse,
)
from .end_cooperation import (
    EndCooperation,
    EndCooperationRequest,
    EndCooperationResponse,
)
from .get_draft_summary import (
    DraftSummaryResponse,
    DraftSummarySuccess,
    GetDraftSummary,
)
from .get_member_profile_info import (
    GetMemberProfileInfo,
    GetMemberProfileInfoResponse,
    Workplace,
)
from .get_plan_summary import GetPlanSummary, PlanSummaryResponse, PlanSummarySuccess
from .get_statistics import GetStatistics, StatisticsResponse
from .get_transaction_infos import GetTransactionInfos, TransactionInfo
from .invite_worker_to_company import (
    InviteWorkerToCompany,
    InviteWorkerToCompanyRequest,
)
from .list_drafts_of_company import ListDraftsOfCompany, ListDraftsResponse
from .list_messages import (
    ListedMessage,
    ListMessages,
    ListMessagesRequest,
    ListMessagesResponse,
)
from .pay_consumer_product import (
    PayConsumerProduct,
    PayConsumerProductRequest,
    PayConsumerProductResponse,
)
from .pay_means_of_production import PayMeansOfProduction, PayMeansOfProductionRequest
from .query_companies import (
    CompanyFilter,
    CompanyQueryResponse,
    QueryCompanies,
    QueryCompaniesRequest,
)
from .query_plans import PlanFilter, PlanQueryResponse, QueryPlans, QueryPlansRequest
from .query_purchases import PurchaseQueryResponse, QueryPurchases
from .read_message import (
    ReadMessage,
    ReadMessageFailure,
    ReadMessageRequest,
    ReadMessageResponse,
    ReadMessageSuccess,
)
from .register_company import RegisterCompany
from .register_member import RegisterMember
from .request_cooperation import (
    RequestCooperation,
    RequestCooperationRequest,
    RequestCooperationResponse,
)
from .seek_approval import SeekApproval
from .send_work_certificates_to_worker import SendWorkCertificatesToWorker
from .show_my_plans import ShowMyPlansRequest, ShowMyPlansResponse, ShowMyPlansUseCase
from .show_work_invites import ShowWorkInvites, ShowWorkInvitesRequest
from .toggle_product_availablity import (
    ToggleProductAvailability,
    ToggleProductAvailabilityResponse,
)
from .update_plans_and_payout import UpdatePlansAndPayout

__all__ = [
    "AcceptCooperation",
    "AcceptCooperationRequest",
    "AcceptCooperationResponse",
    "ActivatePlanAndGrantCredit",
    "AnswerCompanyWorkInvite",
    "AnswerCompanyWorkInviteRequest",
    "AnswerCompanyWorkInviteResponse",
    "CheckForUnreadMessages",
    "CheckForUnreadMessagesRequest",
    "CheckForUnreadMessagesResponse",
    "CompanyFilter",
    "CompanyQueryResponse",
    "CreateCooperation",
    "CreateCooperationRequest",
    "CreateCooperationResponse",
    "CreatePlanDraft",
    "CreatePlanDraftRequest",
    "CreatePlanDraftResponse",
    "DeletePlan",
    "DeletePlanResponse",
<<<<<<< HEAD
    "DenyCooperation",
    "DenyCooperationRequest",
    "DenyCooperationResponse",
    "DraftQueryResponse",
=======
>>>>>>> 8e177ede
    "DraftSummaryResponse",
    "DraftSummarySuccess",
    "EndCooperation",
    "EndCooperationResponse",
    "EndCooperationRequest",
    "GetDraftSummary",
    "GetMemberProfileInfo",
    "GetMemberProfileInfoResponse",
    "GetPlanSummary",
    "GetStatistics",
    "GetTransactionInfos",
    "InviteWorkerToCompany",
    "InviteWorkerToCompanyRequest",
    "ListDraftsOfCompany",
    "ListDraftsResponse",
    "ListMessages",
    "ListMessagesRequest",
    "ListMessagesResponse",
    "ListedMessage",
    "PayConsumerProduct",
    "PayConsumerProductRequest",
    "PayConsumerProductResponse",
    "PayMeansOfProduction",
    "PayMeansOfProductionRequest",
    "PlanFilter",
    "PlanQueryResponse",
    "PlanSummaryResponse",
    "PlanSummarySuccess",
    "PurchaseQueryResponse",
    "QueryCompanies",
    "QueryCompaniesRequest",
    "QueryPlans",
    "QueryPlansRequest",
    "QueryPurchases",
    "ReadMessage",
    "ReadMessageFailure",
    "ReadMessageRequest",
    "ReadMessageResponse",
    "ReadMessageSuccess",
    "RegisterCompany",
    "RegisterMember",
    "RequestCooperation",
    "RequestCooperationRequest",
    "RequestCooperationResponse",
    "SeekApproval",
    "SendWorkCertificatesToWorker",
    "ShowMyPlansRequest",
    "ShowMyPlansResponse",
    "ShowMyPlansUseCase",
    "ShowWorkInvites",
    "ShowWorkInvitesRequest",
    "StatisticsResponse",
    "ToggleProductAvailability",
    "ToggleProductAvailabilityResponse",
    "TransactionInfo",
    "UpdatePlansAndPayout",
    "Workplace",
    "add_worker_to_company",
]


def add_worker_to_company(
    company_worker_repository: CompanyWorkerRepository,
    company: Company,
    worker: Member,
) -> None:
    """This function may raise a WorkerAlreadyAtCompany exception if the
    worker is already employed at the company."""
    company_workers = company_worker_repository.get_company_workers(company)
    if worker in company_workers:
        raise errors.WorkerAlreadyAtCompany(
            worker=worker,
            company=company,
        )
    company_worker_repository.add_worker_to_company(company, worker)<|MERGE_RESOLUTION|>--- conflicted
+++ resolved
@@ -122,13 +122,10 @@
     "CreatePlanDraftResponse",
     "DeletePlan",
     "DeletePlanResponse",
-<<<<<<< HEAD
     "DenyCooperation",
     "DenyCooperationRequest",
     "DenyCooperationResponse",
     "DraftQueryResponse",
-=======
->>>>>>> 8e177ede
     "DraftSummaryResponse",
     "DraftSummarySuccess",
     "EndCooperation",
