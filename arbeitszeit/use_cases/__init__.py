--- conflicted
+++ resolved
@@ -75,16 +75,13 @@
     ListMessagesRequest,
     ListMessagesResponse,
 )
-<<<<<<< HEAD
 from .list_workers import ListWorkers, ListWorkersResponse
-=======
 from .list_outbound_coop_requests import (
     ListedOutboundCoopRequest,
     ListOutboundCoopRequests,
     ListOutboundCoopRequestsRequest,
     ListOutboundCoopRequestsResponse,
 )
->>>>>>> b38e5c23
 from .pay_consumer_product import (
     PayConsumerProduct,
     PayConsumerProductRequest,
