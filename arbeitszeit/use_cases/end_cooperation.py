--- conflicted
+++ resolved
@@ -48,13 +48,7 @@
             self._validate_request(request)
         except EndCooperationResponse.RejectionReason as reason:
             return EndCooperationResponse(rejection_reason=reason)
-<<<<<<< HEAD
-        self.plan_cooperation_repository.remove_plan_from_cooperation(
-            request.plan_id, request.cooperation_id
-        )
-=======
         self.plan_cooperation_repository.remove_plan_from_cooperation(request.plan_id)
->>>>>>> 5e77f843
         return EndCooperationResponse(rejection_reason=None)
 
     def _validate_request(self, request: EndCooperationRequest) -> None:
