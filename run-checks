#!/usr/bin/env python

import argparse
import shlex
import subprocess
from dataclasses import dataclass
from typing import List


def main():
    configuration = get_configuration()
    autoformatted_paths = read_autoformat_target_paths()
    run_check_command(["black", "--check"] + autoformatted_paths)
    run_check_command(["flake8"])
    run_check_command(["mypy"])
    if configuration.is_unittests_requested:
        run_check_command(["pytest"])
    run_check_command(["isort", "--check"] + autoformatted_paths)


@dataclass
class Configuration:
    is_unittests_requested: bool


def get_configuration() -> Configuration:
    parser = argparse.ArgumentParser(
        description="Run automated checks on the code for Arbeitszeitapp"
    )
    parser.add_argument(
        "--no-unittests", dest="unittests", default=True, action="store_false"
    )
    arguments = parser.parse_args()
    return Configuration(is_unittests_requested=arguments.unittests)


def run_check_command(command: List[str]) -> None:
    print(f"Running: {shlex.join(command)}")
    subprocess.run(command, check=True)


def read_autoformat_target_paths() -> List[str]:
    with open(".autoformattingrc") as handle:
        return [line.strip() for line in handle.read().splitlines() if line.strip()]


<<<<<<< HEAD
def main():
    autoformatted_paths = read_autoformat_target_paths()
    run_check_command(["black", "--check"] + autoformatted_paths)
    run_check_command(["flake8"])
    run_check_command(["mypy"])
    run_check_command(["mypy", "run-checks"])
    run_check_command(["mypy", "format_code.py"])
    run_check_command(["mypy", "update-requirements-from-nix"])
    run_check_command(["pytest"])
    run_check_command(["isort", "--check"] + autoformatted_paths)


=======
>>>>>>> 2426882e
if __name__ == "__main__":
    main()<|MERGE_RESOLUTION|>--- conflicted
+++ resolved
@@ -13,6 +13,9 @@
     run_check_command(["black", "--check"] + autoformatted_paths)
     run_check_command(["flake8"])
     run_check_command(["mypy"])
+    run_check_command(["mypy", "run-checks"])
+    run_check_command(["mypy", "format_code.py"])
+    run_check_command(["mypy", "update-requirements-from-nix"])
     if configuration.is_unittests_requested:
         run_check_command(["pytest"])
     run_check_command(["isort", "--check"] + autoformatted_paths)
@@ -44,20 +47,5 @@
         return [line.strip() for line in handle.read().splitlines() if line.strip()]
 
 
-<<<<<<< HEAD
-def main():
-    autoformatted_paths = read_autoformat_target_paths()
-    run_check_command(["black", "--check"] + autoformatted_paths)
-    run_check_command(["flake8"])
-    run_check_command(["mypy"])
-    run_check_command(["mypy", "run-checks"])
-    run_check_command(["mypy", "format_code.py"])
-    run_check_command(["mypy", "update-requirements-from-nix"])
-    run_check_command(["pytest"])
-    run_check_command(["isort", "--check"] + autoformatted_paths)
-
-
-=======
->>>>>>> 2426882e
 if __name__ == "__main__":
     main()